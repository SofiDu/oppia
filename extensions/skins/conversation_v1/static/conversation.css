/*
  Copyright 2014 The Oppia Authors. All Rights Reserved.

  Licensed under the Apache License, Version 2.0 (the "License");
  you may not use this file except in compliance with the License.
  You may obtain a copy of the License at

      http://www.apache.org/licenses/LICENSE-2.0

  Unless required by applicable law or agreed to in writing, software
  distributed under the License is distributed on an "AS IS" BASIS,
  WITHOUT WARRANTIES OR CONDITIONS OF ANY KIND, either express or implied.
  See the License for the specific language governing permissions and
  limitations under the License.
*/

/*
  Note that this affects both the learner mode and the 'editor preview'
  mode.
*/
html, body {
  background-color: #eeedee;
}

/* 
  Additional CSS for the conversation_v1 skin. 
  All classes below should start with .conversation-skin  
 */
.conversation-skin-answer-feedback-pair {
  padding-top: 20px;
<<<<<<< HEAD
}

.conversation-skin-card-row-container {
  width: 100%;
=======
>>>>>>> 9a1e0ff3
}

.conversation-skin-card-row {
  width: 100%;
  margin-top: 20px;
  margin-bottom: 20px;
}

.conversation-skin-row-avatar {
  width: 7%;
}

.conversation-skin-row-avatar-img {
  width: 30px;
  height: 30px;
}

.conversation-skin-row-content {
  width: 93%;
}

.conversation-skin-exploration-header {
  padding-left: 7px;
}

.conversation-skin-iframe-container {
  -webkit-overflow-scrolling: touch;
}

.conversation-skin-old-content {
  opacity: 0.8;
}

.conversation-skin-card {
  background: rgb(255,255,255);
  margin-top: 30px;
  padding: 40px;
  text-align: justify;
}

.conversation-skin-learner-answer {
  color: #579287;
}

.affix {
  position: fixed;
  top: 20px;
}<|MERGE_RESOLUTION|>--- conflicted
+++ resolved
@@ -28,13 +28,10 @@
  */
 .conversation-skin-answer-feedback-pair {
   padding-top: 20px;
-<<<<<<< HEAD
 }
 
 .conversation-skin-card-row-container {
   width: 100%;
-=======
->>>>>>> 9a1e0ff3
 }
 
 .conversation-skin-card-row {
