--- conflicted
+++ resolved
@@ -116,10 +116,7 @@
 }
 .conversation-skin-tutor-card-bottom-section,
 .conversation-skin-tutor-card-middle-section {
-<<<<<<< HEAD
   margin-top: 8px;
-=======
->>>>>>> 0f6b63c2
   padding: 0px 36px 2px 36px;
 }
 
