--- conflicted
+++ resolved
@@ -16,8 +16,11 @@
  * @author sll@google.com (Sean Lip)
  */
 
-<<<<<<< HEAD
-var GLOBALS = {};
+var GLOBALS = {
+  INTERACTION_SPECS: {},
+  GADGET_SPECS: {},
+  PANEL_SPECS: {}
+};
 
 /* This function overwrites the translationProvider for a dummy function
  * (customLoader). This is necessary to prevent the js test warnings about an
@@ -35,11 +38,4 @@
     };
   });
   $translateProvider.useLoader('customLoader');
-}
-=======
-var GLOBALS = {
-  INTERACTION_SPECS: {},
-  GADGET_SPECS: {},
-  PANEL_SPECS: {}
-};
->>>>>>> 019d99ab
+}