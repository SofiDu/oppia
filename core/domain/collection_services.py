# coding: utf-8
#
# Copyright 2015 The Oppia Authors. All Rights Reserved.
#
# Licensed under the Apache License, Version 2.0 (the "License");
# you may not use this file except in compliance with the License.
# You may obtain a copy of the License at
#
#      http://www.apache.org/licenses/LICENSE-2.0
#
# Unless required by applicable law or agreed to in writing, software
# distributed under the License is distributed on an "AS-IS" BASIS,
# WITHOUT WARRANTIES OR CONDITIONS OF ANY KIND, either express or implied.
# See the License for the specific language governing permissions and
# limitations under the License.

"""Commands that can be used to operate on collections.

All functions here should be agnostic of how CollectionModel objects are
stored in the database. In particular, the various query methods should
delegate to the Collection model class. This will enable the collection
storage model to be changed without affecting this module and others above it.
"""

__author__ = 'Ben Henning'

import copy
import logging
import os

from core.domain import collection_domain
from core.domain import exp_services
from core.domain import rights_manager
from core.platform import models
(collection_models, user_models) = models.Registry.import_models([
    models.NAMES.collection, models.NAMES.user])
memcache_services = models.Registry.import_memcache_services()
search_services = models.Registry.import_search_services()
import feconf
import utils


# This takes additional 'title' and 'category' parameters.
CMD_CREATE_NEW = 'create_new'

# Name for the collection search index.
SEARCH_INDEX_COLLECTIONS = 'collections'


def _migrate_collection_to_latest_schema(versioned_collection):
    """Holds the responsibility of performing a step-by-step, sequential update
    of the collection structure based on the schema version of the input
    collection dictionary. This is very similar to the exploration migration
    process seen in exp_services. If any of the current collection schemas
    change, a new conversion function must be added and some code appended to
    this function to account for that new version.

    Args:
        versioned_collection: A dict with two keys:
          - schema_version: the schema version for the collection.
          - nodes: the list of collection nodes comprising the collection.
    """
    collection_schema_version = versioned_collection['schema_version']
    if not (1 <= collection_schema_version
            <= feconf.CURRENT_COLLECTION_SCHEMA_VERSION):
        raise Exception(
            'Sorry, we can only process v1-v%d collection schemas at '
            'present.' % feconf.CURRENT_COLLECTION_SCHEMA_VERSION)

    # This is where conversion functions will be placed once updates to the
    # collection schemas happen.
    # TODO(sll): Ensure that there is a test similar to
    # exp_domain_test.SchemaMigrationMethodsUnitTests to ensure that the
    # appropriate migration functions are declared.


# Repository GET methods.
def _get_collection_memcache_key(collection_id, version=None):
    """Returns a memcache key for an collection."""
    if version:
        return 'collection-version:%s:%s' % (collection_id, version)
    else:
        return 'collection:%s' % collection_id


def get_collection_from_model(collection_model, run_conversion=True):
    """Returns a Collection domain object given a collection model loaded
    from the datastore.

    If run_conversion is True, then the collection's schema version will be
    checked against the current schema version. If they do not match, the
    collection will be automatically updated to the latest schema version.

    IMPORTANT NOTE TO DEVELOPERS: In general, run_conversion should never be
    False. This option is only used for testing that the schema version
    migration works correctly, and it should never be changed otherwise.
    """

    # Ensure the original collection model does not get altered.
    versioned_collection = {
        'schema_version': collection_model.schema_version,
        'nodes': copy.deepcopy(collection_model.nodes)
    }

    # Migrate the collection if it is not using the latest schema version.
    if (run_conversion and collection_model.schema_version !=
            feconf.CURRENT_COLLECTION_SCHEMA_VERSION):
        _migrate_collection_to_latest_schema(versioned_collection)

    return collection_domain.Collection(
        collection_model.id, collection_model.title,
        collection_model.category, collection_model.objective,
        versioned_collection['schema_version'], [
            collection_domain.CollectionNode.from_dict(collection_node_dict)
            for collection_node_dict in versioned_collection['nodes']
        ],
        collection_model.version, collection_model.created_on,
        collection_model.last_updated)


def get_collection_summary_from_model(collection_summary_model):
    return collection_domain.CollectionSummary(
        collection_summary_model.id, collection_summary_model.title,
        collection_summary_model.category, collection_summary_model.objective,
        collection_summary_model.status,
        collection_summary_model.community_owned,
        collection_summary_model.owner_ids,
        collection_summary_model.editor_ids,
        collection_summary_model.viewer_ids,
        collection_summary_model.version,
        collection_summary_model.collection_model_created_on,
        collection_summary_model.collection_model_last_updated
    )


def get_collection_by_id(collection_id, strict=True, version=None):
    """Returns a domain object representing a collection."""
    collection_memcache_key = _get_collection_memcache_key(
        collection_id, version=version)
    memcached_collection = memcache_services.get_multi(
        [collection_memcache_key]).get(collection_memcache_key)

    if memcached_collection is not None:
        return memcached_collection
    else:
        collection_model = collection_models.CollectionModel.get(
            collection_id, strict=strict, version=version)
        if collection_model:
            collection = get_collection_from_model(collection_model)
            memcache_services.set_multi({collection_memcache_key: collection})
            return collection
        else:
            return None


def get_collection_summary_by_id(collection_id):
    """Returns a domain object representing a collection summary."""
    # TODO(msl): Maybe use memcache similarly to get_collection_by_id.
    collection_summary_model = collection_models.CollectionSummaryModel.get(
        collection_id)
    if collection_summary_model:
        collection_summary = get_collection_summary_from_model(
            collection_summary_model)
        return collection_summary
    else:
        return None


def get_multiple_collections_by_id(collection_ids, strict=True):
    """Returns a dict of domain objects representing collections with the
    given ids as keys. If a collection_id is not present it is not included in
    the return dict.
    """
    collection_ids = set(collection_ids)
    result = {}
    uncached = []
    memcache_keys = [_get_collection_memcache_key(i) for i in collection_ids]
    cache_result = memcache_services.get_multi(memcache_keys)

    for collection_obj in cache_result.itervalues():
        result[collection_obj.id] = collection_obj

    for _id in collection_ids:
        if _id not in result:
            uncached.append(_id)

    db_collection_models = collection_models.CollectionModel.get_multi(
        uncached)
    db_results_dict = {}
    not_found = []
    for i, cid in enumerate(uncached):
        model = db_collection_models[i]
        if model:
            collection = get_collection_from_model(model)
            db_results_dict[cid] = collection
        else:
            logging.info('Tried to fetch collection with id %s, but no such '
                         'collection exists in the datastore' % cid)
            not_found.append(cid)

    if strict and not_found:
        raise ValueError(
            'Couldn\'t find collections with the following ids:\n%s'
            % '\n'.join(not_found))

    cache_update = {
        cid: db_results_dict[cid] for cid in db_results_dict.iterkeys()
        if db_results_dict[cid] is not None
    }

    if cache_update:
        memcache_services.set_multi(cache_update)

    result.update(db_results_dict)
    return result


def get_new_collection_id():
    """Returns a new collection id."""
    return collection_models.CollectionModel.get_new_id('')


def is_collection_summary_editable(collection_summary, user_id=None):
    """Checks if a given user may edit an collection by checking
    the given domain object.
    """
    return user_id is not None and (
        user_id in collection_summary.editor_ids
        or user_id in collection_summary.owner_ids
        or collection_summary.community_owned)


# Query methods.
def get_collection_titles_and_categories(collection_ids):
    """Returns collection titles and categories for the given ids.

    The result is a dict with collection ids as keys. The corresponding values
    are dicts with the keys 'title' and 'category'.

    Any invalid collection_ids will not be included in the return dict. No
    error will be raised.
    """
    collections = [
        (get_collection_from_model(e) if e else None)
        for e in collection_models.CollectionModel.get_multi(collection_ids)]

    result = {}
    for collection in collections:
        if collection is None:
            logging.error('Could not find collection corresponding to id')
        else:
            result[collection.id] = {
                'title': collection.title,
                'category': collection.category,
            }
    return result


def get_completed_exploration_ids(user_id, collection_id):
    """Returns a list of explorations the user has completed within the context
    of the provided collection. Returns an empty list if the user has not yet
<<<<<<< HEAD
    completed any explorations within the collection.
    """
    completion_model = user_models.ExplorationInCollectionCompletionModel.get(
        user_id, collection_id)
    if completion_model:
        return completion_model.context['exploration_ids']
    return []
=======
    completed any explorations within the collection. Note that this function
    will also return an empty list if either the collection and/or user do not
    exist.

    A progress model isn't added until the first exploration of a collection is
    completed, so, if a model is missing, there isn't enough information to
    infer whether that means the collection doesn't exist, the user doesn't
    exist, or if they just haven't mdae any progress in that collection yet.
    Thus, we just assume the user and collection exist for the sake of this
    call, so it returns an empty list, indicating that no progress has yet been
    made.
    """
    progress_model = user_models.CollectionProgressModel.get(
        user_id, collection_id)
    return progress_model.completed_explorations if progress_model else []
>>>>>>> 6c9c8fcd


def get_next_exploration_ids_to_complete_by_user(user_id, collection_id):
    """Returns a list of exploration IDs in the specified collection that the
    given user has not yet attempted and has the prerequisite skills to play.

    Returns the collection's initial explorations if the user has yet to
    complete any explorations within the collection. Returns an empty list if
    the user has completed all of the explorations within the collection.

    See collection_domain.Collection.get_next_exploration_ids for more
    information.
    """
    completed_exploration_ids = get_completed_exploration_ids(
        user_id, collection_id)

    collection = get_collection_by_id(collection_id)
    if completed_exploration_ids:
        return collection.get_next_exploration_ids(completed_exploration_ids)
    else:
        # The user has yet to complete any explorations inside the collection.
        return collection.init_exploration_ids


<<<<<<< HEAD
=======
def record_played_exploration_in_collection_context(
        user_id, collection_id, exploration_id):
    progress_model = user_models.CollectionProgressModel.get_or_create(
        user_id, collection_id)

    if exploration_id not in progress_model.completed_explorations:
        progress_model.completed_explorations.append(exploration_id)
        progress_model.put()


>>>>>>> 6c9c8fcd
def _get_collection_summary_dicts_from_models(collection_summary_models):
    """Given an iterable of CollectionSummaryModel instances, create a dict
    containing corresponding collection summary domain objects, keyed by id.
    """
    collection_summaries = [
        get_collection_summary_from_model(collection_summary_model)
        for collection_summary_model in collection_summary_models]
    result = {}
    for collection_summary in collection_summaries:
        result[collection_summary.id] = collection_summary
    return result


def get_collection_summaries_matching_ids(collection_ids):
    """Given a list of collection ids, return a list with the corresponding
    summary domain objects (or None if the corresponding summary does not
    exist).
    """
    return [
        (get_collection_summary_from_model(model) if model else None)
        for model in collection_models.CollectionSummaryModel.get_multi(
            collection_ids)]


# TODO(bhenning): Update this function to support also matching the query to
# explorations contained within this collection. Introduce tests to verify this
# behavior.
def get_collection_summaries_matching_query(query_string, cursor=None):
    """Returns a list with all collection summary domain objects matching the
    given search query string, as well as a search cursor for future fetches.

    This method returns exactly feconf.GALLERY_PAGE_SIZE results if there are
    at least that many, otherwise it returns all remaining results. (If this
    behaviour does not occur, an error will be logged.) The method also returns
    a search cursor.
    """
    MAX_ITERATIONS = 10
    summary_models = []
    search_cursor = cursor

    for i in range(MAX_ITERATIONS):
        remaining_to_fetch = feconf.GALLERY_PAGE_SIZE - len(summary_models)

        collection_ids, search_cursor = search_collections(
            query_string, remaining_to_fetch, cursor=search_cursor)

        invalid_collection_ids = []
        for ind, model in enumerate(
                collection_models.CollectionSummaryModel.get_multi(
                    collection_ids)):
            if model is not None:
                summary_models.append(model)
            else:
                invalid_collection_ids.append(collection_ids[ind])

        if len(summary_models) == feconf.GALLERY_PAGE_SIZE or (
                search_cursor is None):
            break
        else:
            logging.error(
                'Search index contains stale collection ids: %s' %
                ', '.join(invalid_collection_ids))

    if (len(summary_models) < feconf.GALLERY_PAGE_SIZE
            and search_cursor is not None):
        logging.error(
            'Could not fulfill search request for query string %s; at least '
            '%s retries were needed.' % (query_string, MAX_ITERATIONS))

    return ([
        get_collection_summary_from_model(summary_model)
        for summary_model in summary_models
    ], search_cursor)


# Repository SAVE and DELETE methods.
def apply_change_list(collection_id, change_list):
    """Applies a changelist to a pristine collection and returns the result.

    Each entry in change_list is a dict that represents an CollectionChange
    object.

    Returns:
      the resulting collection domain object.
    """
    collection = get_collection_by_id(collection_id)
    try:
        changes = [collection_domain.CollectionChange(change_dict)
                   for change_dict in change_list]

        for change in changes:
            if change.cmd == collection_domain.CMD_ADD_COLLECTION_NODE:
                collection.add_node(change.exploration_id)
            elif change.cmd == collection_domain.CMD_DELETE_COLLECTION_NODE:
                collection.delete_node(change.exploration_id)
            elif (change.cmd ==
                    collection_domain.CMD_EDIT_COLLECTION_NODE_PROPERTY):
                collection_node = collection.get_node(change.exploration_id)
                if (change.property_name ==
                        collection_domain.COLLECTION_NODE_PROPERTY_PREREQUISITE_SKILLS):
                    collection_node.update_prerequisite_skills(
                        change.new_value)
                elif (change.property_name ==
                        collection_domain.COLLECTION_NODE_PROPERTY_ACQUIRED_SKILLS):
                    collection_node.update_acquired_skills(change.new_value)
            elif change.cmd == collection_domain.CMD_EDIT_COLLECTION_PROPERTY:
                if change.property_name == 'title':
                    collection.update_title(change.new_value)
                elif change.property_name == 'category':
                    collection.update_category(change.new_value)
                elif change.property_name == 'objective':
                    collection.update_objective(change.new_value)
            elif (change.cmd ==
                    collection_domain.CMD_MIGRATE_SCHEMA_TO_LATEST_VERSION):
                # Loading the collection model from the datastore into an
                # Collection domain object automatically converts it to use the
                # latest schema version. As a result, simply resaving the
                # collection is sufficient to apply the schema migration.
                continue
        return collection

    except Exception as e:
        logging.error(
            '%s %s %s %s' % (
                e.__class__.__name__, e, collection_id, change_list)
        )
        raise


def _save_collection(committer_id, collection, commit_message, change_list):
    """Validates an collection and commits it to persistent storage.

    If successful, increments the version number of the incoming collection
    domain object by 1.
    """
    if not change_list:
        raise Exception(
            'Unexpected error: received an invalid change list when trying to '
            'save collection %s: %s' % (collection.id, change_list))

    collection_rights = rights_manager.get_collection_rights(collection.id)
    if collection_rights.status != rights_manager.ACTIVITY_STATUS_PRIVATE:
        collection.validate(strict=True)
    else:
        collection.validate(strict=False)

    collection_model = collection_models.CollectionModel.get(
        collection.id, strict=False)
    if collection_model is None:
        collection_model = collection_models.CollectionModel(id=collection.id)
    else:
        if collection.version > collection_model.version:
            raise Exception(
                'Unexpected error: trying to update version %s of collection '
                'from version %s. Please reload the page and try again.'
                % (collection_model.version, collection.version))
        elif collection.version < collection_model.version:
            raise Exception(
                'Trying to update version %s of collection from version %s, '
                'which is too old. Please reload the page and try again.'
                % (collection_model.version, collection.version))

    collection_model.category = collection.category
    collection_model.title = collection.title
    collection_model.objective = collection.objective
    collection_model.schema_version = collection.schema_version
    collection_model.nodes = [
        collection_node.to_dict() for collection_node in collection.nodes
    ]

    collection_model.commit(committer_id, commit_message, change_list)
    memcache_services.delete(_get_collection_memcache_key(collection.id))
    index_collections_given_ids([collection.id])

    collection.version += 1


def _create_collection(committer_id, collection, commit_message, commit_cmds):
    """Ensures that rights for a new collection are saved first.

    This is because _save_collection() depends on the rights object being
    present to tell it whether to do strict validation or not.
    """
    # This line is needed because otherwise a rights object will be created,
    # but the creation of an collection object will fail.
    collection.validate(strict=False)
    rights_manager.create_new_collection_rights(collection.id, committer_id)
    model = collection_models.CollectionModel(
        id=collection.id,
        category=collection.category,
        title=collection.title,
        objective=collection.objective,
        schema_version=collection.schema_version,
        nodes=[
            collection_node.to_dict() for collection_node in collection.nodes
        ],
    )
    model.commit(committer_id, commit_message, commit_cmds)
    collection.version += 1
    create_collection_summary(collection.id)


def save_new_collection(committer_id, collection):
    commit_message = (
        'New collection created with title \'%s\'.' % collection.title)
    _create_collection(committer_id, collection, commit_message, [{
        'cmd': CMD_CREATE_NEW,
        'title': collection.title,
        'category': collection.category,
    }])


def delete_collection(committer_id, collection_id, force_deletion=False):
    """Deletes the collection with the given collection_id.

    IMPORTANT: Callers of this function should ensure that committer_id has
    permissions to delete this collection, prior to calling this function.

    If force_deletion is True the collection and its history are fully deleted
    and are unrecoverable. Otherwise, the collection and all its history are
    marked as deleted, but the corresponding models are still retained in the
    datastore. This last option is the preferred one.
    """
    collection_rights_model = collection_models.CollectionRightsModel.get(
        collection_id)
    collection_rights_model.delete(
        committer_id, '', force_deletion=force_deletion)

    collection_model = collection_models.CollectionModel.get(collection_id)
    collection_model.delete(
        committer_id, feconf.COMMIT_MESSAGE_COLLECTION_DELETED,
        force_deletion=force_deletion)

    # This must come after the collection is retrieved. Otherwise the memcache
    # key will be reinstated.
    collection_memcache_key = _get_collection_memcache_key(collection_id)
    memcache_services.delete(collection_memcache_key)

    # Delete the collection from search.
    delete_documents_from_search_index([collection_id])

    # Delete the summary of the collection.
    delete_collection_summary(collection_id, force_deletion=force_deletion)


def get_collection_snapshots_metadata(collection_id):
    """Returns the snapshots for this collection, as dicts.

    Args:
        collection_id: str. The id of the collection in question.

    Returns:
        list of dicts, each representing a recent snapshot. Each dict has the
        following keys: committer_id, commit_message, commit_cmds, commit_type,
        created_on_ms, version_number. The version numbers are consecutive and
        in ascending order. There are collection.version_number items in the
        returned list.
    """
    collection = get_collection_by_id(collection_id)
    current_version = collection.version
    version_nums = range(1, current_version + 1)

    return collection_models.CollectionModel.get_snapshots_metadata(
        collection_id, version_nums)


def update_collection(
        committer_id, collection_id, change_list, commit_message):
    """Update an collection. Commits changes.

    Args:
    - committer_id: str. The id of the user who is performing the update
        action.
    - collection_id: str. The collection id.
    - change_list: list of dicts, each representing a CollectionChange object.
        These changes are applied in sequence to produce the resulting
        collection.
    - commit_message: str or None. A description of changes made to the
        collection. For published collections, this must be present; for
        unpublished collections, it may be equal to None.
    """
    is_public = rights_manager.is_collection_public(collection_id)

    if is_public and not commit_message:
        raise ValueError(
            'Collection is public so expected a commit message but '
            'received none.')

    collection = apply_change_list(collection_id, change_list)
    _save_collection(committer_id, collection, commit_message, change_list)
    update_collection_summary(collection.id)


def create_collection_summary(collection_id):
    """Create summary of a collection and store in datastore."""
    collection = get_collection_by_id(collection_id)
    collection_summary = get_summary_of_collection(collection)
    save_collection_summary(collection_summary)


def update_collection_summary(collection_id):
    """Update the summary of an collection."""
    create_collection_summary(collection_id)


def get_summary_of_collection(collection):
    """Create a CollectionSummary domain object for a given Collection domain
    object and return it.
    """
    collection_rights = collection_models.CollectionRightsModel.get_by_id(
        collection.id)
    collection_summary_model = (
        collection_models.CollectionSummaryModel.get_by_id(collection.id))

    collection_model_last_updated = collection.last_updated
    collection_model_created_on = collection.created_on

    collection_summary = collection_domain.CollectionSummary(
        collection.id, collection.title, collection.category,
        collection.objective, collection_rights.status,
        collection_rights.community_owned, collection_rights.owner_ids,
        collection_rights.editor_ids, collection_rights.viewer_ids,
        collection.version, collection_model_created_on,
        collection_model_last_updated
    )

    return collection_summary


def save_collection_summary(collection_summary):
    """Save a collection summary domain object as a CollectionSummaryModel
    entity in the datastore.
    """
    collection_summary_model = collection_models.CollectionSummaryModel(
        id=collection_summary.id,
        title=collection_summary.title,
        category=collection_summary.category,
        objective=collection_summary.objective,
        status=collection_summary.status,
        community_owned=collection_summary.community_owned,
        owner_ids=collection_summary.owner_ids,
        editor_ids=collection_summary.editor_ids,
        viewer_ids=collection_summary.viewer_ids,
        version=collection_summary.version,
        collection_model_last_updated=(
            collection_summary.collection_model_last_updated),
        collection_model_created_on=(
            collection_summary.collection_model_created_on)
    )

    collection_summary_model.put()


def delete_collection_summary(collection_id, force_deletion=False):
    """Delete an collection summary model."""

    collection_models.CollectionSummaryModel.get(collection_id).delete()


def save_new_collection_from_yaml(committer_id, yaml_content, collection_id):
    collection = collection_domain.Collection.from_yaml(
        collection_id, yaml_content)
    commit_message = (
        'New collection created from YAML file with title \'%s\'.'
        % collection.title)

    _create_collection(committer_id, collection, commit_message, [{
        'cmd': CMD_CREATE_NEW,
        'title': collection.title,
        'category': collection.category,
    }])

    return collection


def delete_demo(collection_id):
    """Deletes a single demo collection."""
    if not collection_domain.Collection.is_demo_collection_id(collection_id):
        raise Exception('Invalid demo collection id %s' % collection_id)

    collection = get_collection_by_id(collection_id, strict=False)
    if not collection:
        logging.info('Collection with id %s was not deleted, because it '
                     'does not exist.' % collection_id)
    else:
        delete_collection(
            feconf.SYSTEM_COMMITTER_ID, collection_id, force_deletion=True)


def load_demo(collection_id):
    """Loads a demo collection.

    The resulting collection will have version 2 (one for its initial
    creation and one for its subsequent modification.)
    """
    delete_demo(collection_id)

    if not collection_domain.Collection.is_demo_collection_id(collection_id):
        raise Exception('Invalid demo collection id %s' % collection_id)

    demo_filepath = os.path.join(
        feconf.SAMPLE_COLLECTIONS_DIR,
        feconf.DEMO_COLLECTIONS[collection_id])

    if demo_filepath.endswith('yaml'):
        yaml_content = utils.get_file_contents(demo_filepath)
    else:
        raise Exception('Unrecognized file path: %s' % demo_filepath)

    collection = save_new_collection_from_yaml(
        feconf.SYSTEM_COMMITTER_ID, yaml_content, collection_id)

    rights_manager.publish_collection(
        feconf.SYSTEM_COMMITTER_ID, collection_id)

    index_collections_given_ids([collection_id])

    # Now, load all of the demo explorations that are part of the collection.
    for collection_node in collection.nodes:
        exp_id = collection_node.exploration_id
        # Only load the demo exploration if it is not yet loaded.
        if exp_services.get_exploration_by_id(exp_id, strict=False) is None:
            exp_services.load_demo(exp_id)

    logging.info('Collection with id %s was loaded.' % collection_id)


# TODO(bhenning): Cleanup search logic and abstract it between explorations and
# collections to avoid code duplication.


def get_next_page_of_all_commits(
        page_size=feconf.COMMIT_LIST_PAGE_SIZE, urlsafe_start_cursor=None):
    """Returns a page of commits to all collections in reverse time order.

    The return value is a triple (results, cursor, more) as described in
    fetch_page() at:

        https://developers.google.com/appengine/docs/python/ndb/queryclass
    """
    results, new_urlsafe_start_cursor, more = (
        collection_models.CollectionCommitLogEntryModel.get_all_commits(
            page_size, urlsafe_start_cursor))

    return ([collection_domain.CollectionCommitLogEntry(
        entry.created_on, entry.last_updated, entry.user_id, entry.username,
        entry.collection_id, entry.commit_type, entry.commit_message,
        entry.commit_cmds, entry.version, entry.post_commit_status,
        entry.post_commit_community_owned, entry.post_commit_is_private
    ) for entry in results], new_urlsafe_start_cursor, more)


def get_next_page_of_all_non_private_commits(
        page_size=feconf.COMMIT_LIST_PAGE_SIZE, urlsafe_start_cursor=None,
        max_age=None):
    """Returns a page of non-private commits in reverse time order. If max_age
    is given, it should be a datetime.timedelta instance.

    The return value is a triple (results, cursor, more) as described in
    fetch_page() at:

        https://developers.google.com/appengine/docs/python/ndb/queryclass
    """
    if max_age is not None and not isinstance(max_age, datetime.timedelta):
        raise ValueError(
            "max_age must be a datetime.timedelta instance. or None.")

    results, new_urlsafe_start_cursor, more = (
        collection_models.CollectionCommitLogEntryModel.get_all_non_private_commits(
            page_size, urlsafe_start_cursor, max_age=max_age))

    return ([collection_domain.CollectionCommitLogEntry(
        entry.created_on, entry.last_updated, entry.user_id, entry.username,
        entry.collection_id, entry.commit_type, entry.commit_message,
        entry.commit_cmds, entry.version, entry.post_commit_status,
        entry.post_commit_community_owned, entry.post_commit_is_private
    ) for entry in results], new_urlsafe_start_cursor, more)


def _collection_rights_to_search_dict(rights):
    # Allow searches like "is:featured".
    doc = {}
    if rights.status == rights_manager.ACTIVITY_STATUS_PUBLICIZED:
        doc['is'] = 'featured'
    return doc


def _should_index(collection):
    rights = rights_manager.get_collection_rights(collection.id)
    return rights.status != rights_manager.ACTIVITY_STATUS_PRIVATE


def _get_search_rank(collection_id):
    """Returns an integer determining the document's rank in search.

    Featured collections get a ranking bump, and so do collections that
    have been more recently updated.
    """
    # TODO(bhenning): Improve this calculation. Some possible suggestions for
    # a better ranking include using an average of the search ranks of each
    # exploration referenced in the collection and/or demoting collections
    # for any validation errors from explorations referenced in the collection.
    _STATUS_PUBLICIZED_BONUS = 30
    # This is done to prevent the rank hitting 0 too easily. Note that
    # negative ranks are disallowed in the Search API.
    _DEFAULT_RANK = 20

    collection = get_collection_by_id(collection_id)
    rights = rights_manager.get_collection_rights(collection_id)
    summary = get_collection_summary_by_id(collection_id)
    rank = _DEFAULT_RANK + (
        _STATUS_PUBLICIZED_BONUS
        if rights.status == rights_manager.ACTIVITY_STATUS_PUBLICIZED
        else 0)

    # Iterate backwards through the collection history metadata until we find
    # the most recent snapshot that was committed by a human.
    last_human_update_ms = 0
    snapshots_metadata = get_collection_snapshots_metadata(collection_id)
    for snapshot_metadata in reversed(snapshots_metadata):
        if snapshot_metadata['committer_id'] != feconf.MIGRATION_BOT_USER_ID:
            last_human_update_ms = snapshot_metadata['created_on_ms']
            break

    _TIME_NOW_MS = utils.get_current_time_in_millisecs()
    _MS_IN_ONE_DAY = 24 * 60 * 60 * 1000
    time_delta_days = int(
        (_TIME_NOW_MS - last_human_update_ms) / _MS_IN_ONE_DAY)
    if time_delta_days == 0:
        rank += 80
    elif time_delta_days == 1:
        rank += 50
    elif 2 <= time_delta_days <= 7:
        rank += 35

    # Ranks must be non-negative.
    return max(rank, 0)


def _collection_to_search_dict(collection):
    rights = rights_manager.get_collection_rights(collection.id)
    doc = {
        'id': collection.id,
        'title': collection.title,
        'category': collection.category,
        'objective': collection.objective,
        'rank': _get_search_rank(collection.id),
    }
    doc.update(_collection_rights_to_search_dict(rights))
    return doc


def clear_search_index():
    """WARNING: This runs in-request, and may therefore fail if there are too
    many entries in the index.
    """
    search_services.clear_index(SEARCH_INDEX_COLLECTIONS)


def index_collections_given_ids(collection_ids):
    # We pass 'strict=False' so as not to index deleted collections.
    collection_models = get_multiple_collections_by_id(
        collection_ids, strict=False)
    search_services.add_documents_to_index([
        _collection_to_search_dict(collection)
        for collection in collection_models.values()
        if _should_index(collection)
    ], SEARCH_INDEX_COLLECTIONS)


def patch_collection_search_document(collection_id, update):
    """Patches an collection's current search document, with the values
    from the 'update' dictionary.
    """
    doc = search_services.get_document_from_index(
        collection_id, SEARCH_INDEX_COLLECTIONS)
    doc.update(update)
    search_services.add_documents_to_index([doc], SEARCH_INDEX_COLLECTIONS)


def update_collection_status_in_search(collection_id):
    rights = rights_manager.get_collection_rights(collection_id)
    if rights.status == rights_manager.ACTIVITY_STATUS_PRIVATE:
        delete_documents_from_search_index([collection_id])
    else:
        patch_collection_search_document(
            rights.id, _collection_rights_to_search_dict(rights))


def delete_documents_from_search_index(collection_ids):
    search_services.delete_documents_from_index(
        collection_ids, SEARCH_INDEX_COLLECTIONS)


def search_collections(query, limit, sort=None, cursor=None):
    """Searches through the available collections.

    args:
      - query_string: the query string to search for.
      - sort: a string indicating how to sort results. This should be a string
          of space separated values. Each value should start with a '+' or a
          '-' character indicating whether to sort in ascending or descending
          order respectively. This character should be followed by a field name
          to sort on. When this is None, results are based on 'rank'. See
          _get_search_rank to see how rank is determined.
      - limit: the maximum number of results to return.
      - cursor: A cursor, used to get the next page of results.
          If there are more documents that match the query than 'limit', this
          function will return a cursor to get the next page.

    returns: a tuple:
      - a list of collection ids that match the query.
      - a cursor if there are more matching collections to fetch, None
          otherwise. If a cursor is returned, it will be a web-safe string that
          can be used in URLs.
    """
    return search_services.search(
        query, SEARCH_INDEX_COLLECTIONS, cursor, limit, sort, ids_only=True)<|MERGE_RESOLUTION|>--- conflicted
+++ resolved
@@ -259,15 +259,6 @@
 def get_completed_exploration_ids(user_id, collection_id):
     """Returns a list of explorations the user has completed within the context
     of the provided collection. Returns an empty list if the user has not yet
-<<<<<<< HEAD
-    completed any explorations within the collection.
-    """
-    completion_model = user_models.ExplorationInCollectionCompletionModel.get(
-        user_id, collection_id)
-    if completion_model:
-        return completion_model.context['exploration_ids']
-    return []
-=======
     completed any explorations within the collection. Note that this function
     will also return an empty list if either the collection and/or user do not
     exist.
@@ -283,7 +274,6 @@
     progress_model = user_models.CollectionProgressModel.get(
         user_id, collection_id)
     return progress_model.completed_explorations if progress_model else []
->>>>>>> 6c9c8fcd
 
 
 def get_next_exploration_ids_to_complete_by_user(user_id, collection_id):
@@ -308,8 +298,6 @@
         return collection.init_exploration_ids
 
 
-<<<<<<< HEAD
-=======
 def record_played_exploration_in_collection_context(
         user_id, collection_id, exploration_id):
     progress_model = user_models.CollectionProgressModel.get_or_create(
@@ -320,7 +308,6 @@
         progress_model.put()
 
 
->>>>>>> 6c9c8fcd
 def _get_collection_summary_dicts_from_models(collection_summary_models):
     """Given an iterable of CollectionSummaryModel instances, create a dict
     containing corresponding collection summary domain objects, keyed by id.
