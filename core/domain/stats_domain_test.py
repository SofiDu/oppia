# coding: utf-8
#
# Copyright 2014 The Oppia Authors. All Rights Reserved.
#
# Licensed under the Apache License, Version 2.0 (the "License");
# you may not use this file except in compliance with the License.
# You may obtain a copy of the License at
#
#      http://www.apache.org/licenses/LICENSE-2.0
#
# Unless required by applicable law or agreed to in writing, software
# distributed under the License is distributed on an "AS-IS" BASIS,
# WITHOUT WARRANTIES OR CONDITIONS OF ANY KIND, either express or implied.
# See the License for the specific language governing permissions and
# limitations under the License.

__author__ = 'Sean Lip'

from core.domain import exp_domain
from core.domain import exp_services
from core.domain import event_services
from core.domain import stats_domain
from core.domain import stats_services
from core.tests import test_utils
import feconf


class StateRuleAnswerLogUnitTests(test_utils.GenericTestBase):
    """Test the state rule answer log domain object."""

    DEFAULT_RULESPEC_STR = exp_domain.DEFAULT_RULESPEC_STR

    def test_state_rule_answer_logs(self):
        exp = exp_domain.Exploration.create_default_exploration(
            'eid', 'title', 'category')
        exp_services.save_new_exploration('user_id', exp)
        SESSION_ID = 'SESSION_ID'
        TIME_SPENT = 5.0
        PARAMS = {}

        state_name = exp.init_state_name

        answer_log = stats_domain.StateRuleAnswerLog.get(
            'eid', state_name, self.DEFAULT_RULESPEC_STR)
        self.assertEquals(answer_log.answers, {})
        self.assertEquals(answer_log.total_answer_count, 0)
        self.assertEquals(answer_log.get_top_answers(2), [])

        event_services.AnswerSubmissionEventHandler.record(
<<<<<<< HEAD
            'eid', 1, state_name, self.DEFAULT_RULESPEC_STR, 'answer1')
=======
            'eid', 1, state_name, self.SUBMIT_HANDLER,
            self.DEFAULT_RULESPEC, SESSION_ID, TIME_SPENT, PARAMS, 'answer1')
>>>>>>> 7240b3eb

        answer_log = stats_domain.StateRuleAnswerLog.get(
            'eid', state_name, self.DEFAULT_RULESPEC_STR)
        self.assertEquals(answer_log.answers, {'answer1': 1})
        self.assertEquals(answer_log.total_answer_count, 1)
        self.assertEquals(answer_log.get_top_answers(1), [('answer1', 1)])
        self.assertEquals(answer_log.get_top_answers(2), [('answer1', 1)])

        event_services.AnswerSubmissionEventHandler.record(
<<<<<<< HEAD
            'eid', 1, state_name, self.DEFAULT_RULESPEC_STR, 'answer1')
        event_services.AnswerSubmissionEventHandler.record(
            'eid', 1, state_name, self.DEFAULT_RULESPEC_STR, 'answer2')
=======
            'eid', 1, state_name, self.SUBMIT_HANDLER,
            self.DEFAULT_RULESPEC, SESSION_ID, TIME_SPENT, PARAMS, 'answer1')
        event_services.AnswerSubmissionEventHandler.record(
            'eid', 1, state_name, self.SUBMIT_HANDLER, self.DEFAULT_RULESPEC,
            SESSION_ID, TIME_SPENT, PARAMS, 'answer2')
>>>>>>> 7240b3eb

        answer_log = stats_domain.StateRuleAnswerLog.get(
            'eid', state_name, self.DEFAULT_RULESPEC_STR)
        self.assertEquals(answer_log.answers, {'answer1': 2, 'answer2': 1})
        self.assertEquals(answer_log.total_answer_count, 3)
        self.assertEquals(
            answer_log.get_top_answers(1), [('answer1', 2)])
        self.assertEquals(
            answer_log.get_top_answers(2), [('answer1', 2), ('answer2', 1)])

        event_services.AnswerSubmissionEventHandler.record(
<<<<<<< HEAD
            'eid', 1, state_name, self.DEFAULT_RULESPEC_STR, 'answer2')
        event_services.AnswerSubmissionEventHandler.record(
            'eid', 1, state_name, self.DEFAULT_RULESPEC_STR, 'answer2')
=======
            'eid', 1, state_name, self.SUBMIT_HANDLER, self.DEFAULT_RULESPEC,
            SESSION_ID, TIME_SPENT, PARAMS, 'answer2')
        event_services.AnswerSubmissionEventHandler.record(
            'eid', 1, state_name, self.SUBMIT_HANDLER, self.DEFAULT_RULESPEC,
            SESSION_ID, TIME_SPENT, PARAMS, 'answer2')
>>>>>>> 7240b3eb

        answer_log = stats_domain.StateRuleAnswerLog.get(
            'eid', state_name, self.DEFAULT_RULESPEC_STR)
        self.assertEquals(answer_log.answers, {'answer1': 2, 'answer2': 3})
        self.assertEquals(answer_log.total_answer_count, 5)
        self.assertEquals(
            answer_log.get_top_answers(1), [('answer2', 3)])
        self.assertEquals(
            answer_log.get_top_answers(2), [('answer2', 3), ('answer1', 2)])

    def test_recording_answer_for_different_rules(self):
        exp = exp_domain.Exploration.create_default_exploration(
            'eid', 'title', 'category')
        exp_services.save_new_exploration('user_id', exp)

<<<<<<< HEAD
        rule = exp_domain.RuleSpec.from_dict({
            'rule_type': 'LessThan',
            'inputs': {'x': 5}
        })
        rule_str = rule.stringify_classified_rule()
=======
        SESSION_ID = 'SESSION_ID'
        TIME_SPENT = 5.0
        PARAMS = {}

        rule = exp_domain.RuleSpec.from_dict_and_obj_type({
            'definition':  {
                 'rule_type': 'atomic',
                 'name': 'LessThan',
                 'subject': 'answer',
                 'inputs': {'x': 5}
             },
             'dest': 'dest',
             'feedback': None,
             'param_changes': []
        }, 'Real')
>>>>>>> 7240b3eb

        state_name = exp.init_state_name

        event_services.AnswerSubmissionEventHandler.record(
<<<<<<< HEAD
            'eid', 1, state_name, self.DEFAULT_RULESPEC_STR, 'answer1')
        event_services.AnswerSubmissionEventHandler.record(
            'eid', 1, state_name, rule_str, 'answer2')
=======
            'eid', 1, state_name, self.SUBMIT_HANDLER, self.DEFAULT_RULESPEC,
            SESSION_ID, TIME_SPENT, PARAMS, 'answer1')
        event_services.AnswerSubmissionEventHandler.record(
            'eid', 1, state_name, self.SUBMIT_HANDLER, rule,
            SESSION_ID, TIME_SPENT, PARAMS, 'answer2')
>>>>>>> 7240b3eb

        default_rule_answer_log = stats_domain.StateRuleAnswerLog.get(
            'eid', state_name, self.DEFAULT_RULESPEC_STR)
        self.assertEquals(default_rule_answer_log.answers, {'answer1': 1})
        self.assertEquals(default_rule_answer_log.total_answer_count, 1)

        other_rule_answer_log = stats_domain.StateRuleAnswerLog.get(
            'eid', state_name, rule_str)
        self.assertEquals(other_rule_answer_log.answers, {'answer2': 1})
        self.assertEquals(other_rule_answer_log.total_answer_count, 1)

    def test_resolving_answers(self):
        exp = exp_domain.Exploration.create_default_exploration(
            'eid', 'title', 'category')
        exp_services.save_new_exploration('user_id', exp)
        SESSION_ID = 'SESSION_ID'
        TIME_SPENT = 5.0
        PARAMS = {}

        state_name = exp.init_state_name

        answer_log = stats_domain.StateRuleAnswerLog.get(
            'eid', state_name, self.DEFAULT_RULESPEC_STR)
        self.assertEquals(answer_log.answers, {})

        event_services.AnswerSubmissionEventHandler.record(
<<<<<<< HEAD
            'eid', 1, state_name, self.DEFAULT_RULESPEC_STR, 'answer1')
        event_services.AnswerSubmissionEventHandler.record(
            'eid', 1, state_name, self.DEFAULT_RULESPEC_STR, 'answer1')
        event_services.AnswerSubmissionEventHandler.record(
            'eid', 1, state_name, self.DEFAULT_RULESPEC_STR, 'answer2')
=======
            'eid', 1, state_name, self.SUBMIT_HANDLER,
            self.DEFAULT_RULESPEC, SESSION_ID, TIME_SPENT, PARAMS, 'answer1')
        event_services.AnswerSubmissionEventHandler.record(
            'eid', 1, state_name, self.SUBMIT_HANDLER,
            self.DEFAULT_RULESPEC, SESSION_ID, TIME_SPENT, PARAMS, 'answer1')
        event_services.AnswerSubmissionEventHandler.record(
            'eid', 1, state_name, self.SUBMIT_HANDLER,
            self.DEFAULT_RULESPEC, SESSION_ID, TIME_SPENT, PARAMS, 'answer2')
>>>>>>> 7240b3eb

        answer_log = stats_domain.StateRuleAnswerLog.get(
            'eid', state_name, self.DEFAULT_RULESPEC_STR)
        self.assertEquals(answer_log.answers, {'answer1': 2, 'answer2': 1})
        self.assertEquals(answer_log.total_answer_count, 3)

        event_services.DefaultRuleAnswerResolutionEventHandler.record(
            'eid', state_name, ['answer1'])

        answer_log = stats_domain.StateRuleAnswerLog.get(
            'eid', state_name, self.DEFAULT_RULESPEC_STR)
        self.assertEquals(answer_log.answers, {'answer2': 1})
        self.assertEquals(answer_log.total_answer_count, 1)


class StateAnswersTests(test_utils.GenericTestBase):
    """Test the state answers domain object."""

    DEFAULT_RULESPEC_STR = exp_domain.DEFAULT_RULESPEC_STR
    DEFAULT_RULESPEC = exp_domain.RuleSpec.get_default_rule_spec(
        'sid', 'NormalizedString')
    SUBMIT_HANDLER = feconf.SUBMIT_HANDLER_NAME

    def test_record_answer(self):
        self.save_new_default_exploration('eid', 'fake@user.com')
        exp = exp_services.get_exploration_by_id('eid')

        FIRST_STATE_NAME = exp.init_state_name
        SECOND_STATE_NAME = 'State 2'
        exp_services.update_exploration('fake@user.com', 'eid', [{
            'cmd': 'edit_state_property',
            'state_name': FIRST_STATE_NAME,
            'property_name': 'widget_id',
            'new_value': 'TextInput',
        }, {
            'cmd': 'add_state',
            'state_name': SECOND_STATE_NAME,
        }, {
            'cmd': 'edit_state_property',
            'state_name': SECOND_STATE_NAME,
            'property_name': 'widget_id',
            'new_value': 'TextInput',
        }], 'Add new state')
        exp = exp_services.get_exploration_by_id('eid')

        SESSION_ID = 'SESSION_ID'
        TIME_SPENT = 5.0
        exp_version = exp.version
        PARAMS = {}

        for state_name in [FIRST_STATE_NAME, SECOND_STATE_NAME]:
            state_answers = stats_services.get_state_answers(
                'eid', exp_version, state_name)
            self.assertEquals(state_answers, None)

        # answer is a string
        event_services.AnswerSubmissionEventHandler.record(
            'eid', exp_version, FIRST_STATE_NAME, self.SUBMIT_HANDLER,
            self.DEFAULT_RULESPEC, 'sid1', TIME_SPENT, PARAMS, 'answer1')
        event_services.AnswerSubmissionEventHandler.record(
            'eid', exp_version, FIRST_STATE_NAME, self.SUBMIT_HANDLER,
            self.DEFAULT_RULESPEC, 'sid2', TIME_SPENT, PARAMS, 'answer1')
        # answer is a dict
        event_services.AnswerSubmissionEventHandler.record(
            'eid', exp_version, FIRST_STATE_NAME, self.SUBMIT_HANDLER,
            self.DEFAULT_RULESPEC, 'sid1', TIME_SPENT, PARAMS,
            {'x': 1.0, 'y': 5.0})
        # answer is a list
        event_services.AnswerSubmissionEventHandler.record(
            'eid', exp_version, SECOND_STATE_NAME, self.SUBMIT_HANDLER,
            self.DEFAULT_RULESPEC, 'sid3', TIME_SPENT, PARAMS,
            [2, 4, 8])
        # answer is a unicode string
        event_services.AnswerSubmissionEventHandler.record(
            'eid', exp_version, SECOND_STATE_NAME, self.SUBMIT_HANDLER,
            self.DEFAULT_RULESPEC, 'sid4', TIME_SPENT, PARAMS,
            self.UNICODE_TEST_STRING)

        expected_answers_list1 = [
            {'handler_name': 'submit', 'answer_value': 'answer1',
             'time_spent_in_sec': 5.0, 'rule_str': 'Default',
             'session_id': 'sid1', 'interaction_id': 'TextInput', 
             'params': {}},
            {'handler_name': 'submit', 'answer_value': 'answer1',
             'time_spent_in_sec': 5.0, 'rule_str': 'Default',
             'session_id': 'sid2', 'interaction_id': 'TextInput', 
             'params': {}},
            {'handler_name': 'submit', 
             'answer_value': {'x': 1.0, 'y': 5.0},
             'time_spent_in_sec': 5.0, 'rule_str': 'Default',
             'session_id': 'sid1', 'interaction_id': 'TextInput', 
             'params': {}}]
        expected_answers_list2 = [
            {'handler_name': 'submit', 
             'answer_value': [2, 4, 8],
             'time_spent_in_sec': 5.0, 'rule_str': 'Default',
             'session_id': 'sid3', 'interaction_id': 'TextInput', 
             'params': {}},
            {'handler_name': 'submit', 
             'answer_value': self.UNICODE_TEST_STRING,
             'time_spent_in_sec': 5.0, 'rule_str': 'Default',
             'session_id': 'sid4', 'interaction_id': 'TextInput', 
             'params': {}}]

        state_answers = stats_services.get_state_answers(
            'eid', exp_version, FIRST_STATE_NAME)
        self.assertEquals(state_answers.answers_list, expected_answers_list1)

        state_answers = stats_services.get_state_answers(
            'eid', exp_version, SECOND_STATE_NAME)
        self.assertEquals(state_answers.answers_list, expected_answers_list2)<|MERGE_RESOLUTION|>--- conflicted
+++ resolved
@@ -47,12 +47,8 @@
         self.assertEquals(answer_log.get_top_answers(2), [])
 
         event_services.AnswerSubmissionEventHandler.record(
-<<<<<<< HEAD
-            'eid', 1, state_name, self.DEFAULT_RULESPEC_STR, 'answer1')
-=======
-            'eid', 1, state_name, self.SUBMIT_HANDLER,
-            self.DEFAULT_RULESPEC, SESSION_ID, TIME_SPENT, PARAMS, 'answer1')
->>>>>>> 7240b3eb
+            'eid', 1, state_name, 'submit',
+            self.DEFAULT_RULESPEC_STR, SESSION_ID, TIME_SPENT, PARAMS, 'answer1')
 
         answer_log = stats_domain.StateRuleAnswerLog.get(
             'eid', state_name, self.DEFAULT_RULESPEC_STR)
@@ -62,17 +58,11 @@
         self.assertEquals(answer_log.get_top_answers(2), [('answer1', 1)])
 
         event_services.AnswerSubmissionEventHandler.record(
-<<<<<<< HEAD
-            'eid', 1, state_name, self.DEFAULT_RULESPEC_STR, 'answer1')
-        event_services.AnswerSubmissionEventHandler.record(
-            'eid', 1, state_name, self.DEFAULT_RULESPEC_STR, 'answer2')
-=======
-            'eid', 1, state_name, self.SUBMIT_HANDLER,
-            self.DEFAULT_RULESPEC, SESSION_ID, TIME_SPENT, PARAMS, 'answer1')
-        event_services.AnswerSubmissionEventHandler.record(
-            'eid', 1, state_name, self.SUBMIT_HANDLER, self.DEFAULT_RULESPEC,
-            SESSION_ID, TIME_SPENT, PARAMS, 'answer2')
->>>>>>> 7240b3eb
+            'eid', 1, state_name, 'submit',
+            self.DEFAULT_RULESPEC_STR, SESSION_ID, TIME_SPENT, PARAMS, 'answer1')
+        event_services.AnswerSubmissionEventHandler.record(
+            'eid', 1, state_name, 'submit', self.DEFAULT_RULESPEC_STR,
+            SESSION_ID, TIME_SPENT, PARAMS, 'answer2')
 
         answer_log = stats_domain.StateRuleAnswerLog.get(
             'eid', state_name, self.DEFAULT_RULESPEC_STR)
@@ -84,17 +74,11 @@
             answer_log.get_top_answers(2), [('answer1', 2), ('answer2', 1)])
 
         event_services.AnswerSubmissionEventHandler.record(
-<<<<<<< HEAD
-            'eid', 1, state_name, self.DEFAULT_RULESPEC_STR, 'answer2')
-        event_services.AnswerSubmissionEventHandler.record(
-            'eid', 1, state_name, self.DEFAULT_RULESPEC_STR, 'answer2')
-=======
-            'eid', 1, state_name, self.SUBMIT_HANDLER, self.DEFAULT_RULESPEC,
-            SESSION_ID, TIME_SPENT, PARAMS, 'answer2')
-        event_services.AnswerSubmissionEventHandler.record(
-            'eid', 1, state_name, self.SUBMIT_HANDLER, self.DEFAULT_RULESPEC,
-            SESSION_ID, TIME_SPENT, PARAMS, 'answer2')
->>>>>>> 7240b3eb
+            'eid', 1, state_name, 'submit', self.DEFAULT_RULESPEC_STR,
+            SESSION_ID, TIME_SPENT, PARAMS, 'answer2')
+        event_services.AnswerSubmissionEventHandler.record(
+            'eid', 1, state_name, 'submit', self.DEFAULT_RULESPEC_STR,
+            SESSION_ID, TIME_SPENT, PARAMS, 'answer2')
 
         answer_log = stats_domain.StateRuleAnswerLog.get(
             'eid', state_name, self.DEFAULT_RULESPEC_STR)
@@ -110,44 +94,24 @@
             'eid', 'title', 'category')
         exp_services.save_new_exploration('user_id', exp)
 
-<<<<<<< HEAD
         rule = exp_domain.RuleSpec.from_dict({
             'rule_type': 'LessThan',
             'inputs': {'x': 5}
         })
         rule_str = rule.stringify_classified_rule()
-=======
-        SESSION_ID = 'SESSION_ID'
-        TIME_SPENT = 5.0
-        PARAMS = {}
-
-        rule = exp_domain.RuleSpec.from_dict_and_obj_type({
-            'definition':  {
-                 'rule_type': 'atomic',
-                 'name': 'LessThan',
-                 'subject': 'answer',
-                 'inputs': {'x': 5}
-             },
-             'dest': 'dest',
-             'feedback': None,
-             'param_changes': []
-        }, 'Real')
->>>>>>> 7240b3eb
+
+        SESSION_ID = 'SESSION_ID'
+        TIME_SPENT = 5.0
+        PARAMS = {}
 
         state_name = exp.init_state_name
 
         event_services.AnswerSubmissionEventHandler.record(
-<<<<<<< HEAD
-            'eid', 1, state_name, self.DEFAULT_RULESPEC_STR, 'answer1')
-        event_services.AnswerSubmissionEventHandler.record(
-            'eid', 1, state_name, rule_str, 'answer2')
-=======
-            'eid', 1, state_name, self.SUBMIT_HANDLER, self.DEFAULT_RULESPEC,
+            'eid', 1, state_name, 'submit', self.DEFAULT_RULESPEC_STR,
             SESSION_ID, TIME_SPENT, PARAMS, 'answer1')
         event_services.AnswerSubmissionEventHandler.record(
-            'eid', 1, state_name, self.SUBMIT_HANDLER, rule,
-            SESSION_ID, TIME_SPENT, PARAMS, 'answer2')
->>>>>>> 7240b3eb
+            'eid', 1, state_name, 'submit', rule_str,
+            SESSION_ID, TIME_SPENT, PARAMS, 'answer2')
 
         default_rule_answer_log = stats_domain.StateRuleAnswerLog.get(
             'eid', state_name, self.DEFAULT_RULESPEC_STR)
@@ -174,22 +138,14 @@
         self.assertEquals(answer_log.answers, {})
 
         event_services.AnswerSubmissionEventHandler.record(
-<<<<<<< HEAD
-            'eid', 1, state_name, self.DEFAULT_RULESPEC_STR, 'answer1')
-        event_services.AnswerSubmissionEventHandler.record(
-            'eid', 1, state_name, self.DEFAULT_RULESPEC_STR, 'answer1')
-        event_services.AnswerSubmissionEventHandler.record(
-            'eid', 1, state_name, self.DEFAULT_RULESPEC_STR, 'answer2')
-=======
-            'eid', 1, state_name, self.SUBMIT_HANDLER,
-            self.DEFAULT_RULESPEC, SESSION_ID, TIME_SPENT, PARAMS, 'answer1')
-        event_services.AnswerSubmissionEventHandler.record(
-            'eid', 1, state_name, self.SUBMIT_HANDLER,
-            self.DEFAULT_RULESPEC, SESSION_ID, TIME_SPENT, PARAMS, 'answer1')
-        event_services.AnswerSubmissionEventHandler.record(
-            'eid', 1, state_name, self.SUBMIT_HANDLER,
-            self.DEFAULT_RULESPEC, SESSION_ID, TIME_SPENT, PARAMS, 'answer2')
->>>>>>> 7240b3eb
+            'eid', 1, state_name, 'submit',
+            self.DEFAULT_RULESPEC_STR, SESSION_ID, TIME_SPENT, PARAMS, 'answer1')
+        event_services.AnswerSubmissionEventHandler.record(
+            'eid', 1, state_name, 'submit',
+            self.DEFAULT_RULESPEC_STR, SESSION_ID, TIME_SPENT, PARAMS, 'answer1')
+        event_services.AnswerSubmissionEventHandler.record(
+            'eid', 1, state_name, 'submit',
+            self.DEFAULT_RULESPEC_STR, SESSION_ID, TIME_SPENT, PARAMS, 'answer2')
 
         answer_log = stats_domain.StateRuleAnswerLog.get(
             'eid', state_name, self.DEFAULT_RULESPEC_STR)
@@ -209,9 +165,6 @@
     """Test the state answers domain object."""
 
     DEFAULT_RULESPEC_STR = exp_domain.DEFAULT_RULESPEC_STR
-    DEFAULT_RULESPEC = exp_domain.RuleSpec.get_default_rule_spec(
-        'sid', 'NormalizedString')
-    SUBMIT_HANDLER = feconf.SUBMIT_HANDLER_NAME
 
     def test_record_answer(self):
         self.save_new_default_exploration('eid', 'fake@user.com')
@@ -247,25 +200,25 @@
 
         # answer is a string
         event_services.AnswerSubmissionEventHandler.record(
-            'eid', exp_version, FIRST_STATE_NAME, self.SUBMIT_HANDLER,
-            self.DEFAULT_RULESPEC, 'sid1', TIME_SPENT, PARAMS, 'answer1')
-        event_services.AnswerSubmissionEventHandler.record(
-            'eid', exp_version, FIRST_STATE_NAME, self.SUBMIT_HANDLER,
-            self.DEFAULT_RULESPEC, 'sid2', TIME_SPENT, PARAMS, 'answer1')
+            'eid', exp_version, FIRST_STATE_NAME, 'submit',
+            self.DEFAULT_RULESPEC_STR, 'sid1', TIME_SPENT, PARAMS, 'answer1')
+        event_services.AnswerSubmissionEventHandler.record(
+            'eid', exp_version, FIRST_STATE_NAME, 'submit',
+            self.DEFAULT_RULESPEC_STR, 'sid2', TIME_SPENT, PARAMS, 'answer1')
         # answer is a dict
         event_services.AnswerSubmissionEventHandler.record(
-            'eid', exp_version, FIRST_STATE_NAME, self.SUBMIT_HANDLER,
-            self.DEFAULT_RULESPEC, 'sid1', TIME_SPENT, PARAMS,
+            'eid', exp_version, FIRST_STATE_NAME, 'submit',
+            self.DEFAULT_RULESPEC_STR, 'sid1', TIME_SPENT, PARAMS,
             {'x': 1.0, 'y': 5.0})
         # answer is a list
         event_services.AnswerSubmissionEventHandler.record(
-            'eid', exp_version, SECOND_STATE_NAME, self.SUBMIT_HANDLER,
-            self.DEFAULT_RULESPEC, 'sid3', TIME_SPENT, PARAMS,
+            'eid', exp_version, SECOND_STATE_NAME, 'submit',
+            self.DEFAULT_RULESPEC_STR, 'sid3', TIME_SPENT, PARAMS,
             [2, 4, 8])
         # answer is a unicode string
         event_services.AnswerSubmissionEventHandler.record(
-            'eid', exp_version, SECOND_STATE_NAME, self.SUBMIT_HANDLER,
-            self.DEFAULT_RULESPEC, 'sid4', TIME_SPENT, PARAMS,
+            'eid', exp_version, SECOND_STATE_NAME, 'submit',
+            self.DEFAULT_RULESPEC_STR, 'sid4', TIME_SPENT, PARAMS,
             self.UNICODE_TEST_STRING)
 
         expected_answers_list1 = [
