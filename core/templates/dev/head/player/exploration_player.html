--- conflicted
+++ resolved
@@ -22,11 +22,7 @@
   <ul class="nav navbar-nav oppia-navbar-breadcrumb">
     <li>
       <span class="oppia-navbar-breadcrumb-separator"></span>
-<<<<<<< HEAD
-      <span class="oppia-exploration-title">{{exploration_title}}</span>
-=======
-      <span class="protractor-test-exploration-header" itemprop="description">{{exploration_title}}</span>
->>>>>>> 47eb805b
+      <span class="oppia-exploration-title protractor-test-exploration-header" itemprop="description">{{exploration_title}}</span>
     </li>
   </ul>
 {% endblock navbar_breadcrumb %}
