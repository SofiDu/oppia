// Copyright 2014 The Oppia Authors. All Rights Reserved.
//
// Licensed under the Apache License, Version 2.0 (the "License");
// you may not use this file except in compliance with the License.
// You may obtain a copy of the License at
//
//      http://www.apache.org/licenses/LICENSE-2.0
//
// Unless required by applicable law or agreed to in writing, software
// distributed under the License is distributed on an "AS-IS" BASIS,
// WITHOUT WARRANTIES OR CONDITIONS OF ANY KIND, either express or implied.
// See the License for the specific language governing permissions and
// limitations under the License.

/**
 * @fileoverview Unit tests for the editor prerequisites page.
 *
 * @author sll@google.com (Sean Lip)
 */

describe('Signup controller', function() {

  describe('SignupCtrl', function() {
    var scope, ctrl, $httpBackend, rootScope, mockWarningsData, urlParams;

<<<<<<< HEAD
    beforeEach(function() {
      module('oppia');
    });
=======
>>>>>>> aceed4f4
    beforeEach(module('oppia', GLOBALS.OVERWRITE_TRANSLATOR_PROVIDER));

    beforeEach(inject(function(_$httpBackend_, $http, $rootScope, $controller) {
      $httpBackend = _$httpBackend_;
      $httpBackend.expectGET('/signuphandler/data').respond({
        username: 'myUsername',
        has_agreed_to_latest_terms: false
      });
      rootScope = $rootScope;

      mockWarningsData = {
        addWarning: function(warning) {}
      };
      spyOn(mockWarningsData, 'addWarning');

      scope = {
        getUrlParams: function() {
          return {return_url: 'return_url'};
        }
      };

      ctrl = $controller('Signup', {
        $scope: scope,
        $http: $http,
        $rootScope: rootScope,
        warningsData: mockWarningsData
      });
    }));

    it('should show warning if user has not agreed to terms', function() {
      scope.submitPrerequisitesForm(false, null);
      expect(mockWarningsData.addWarning).toHaveBeenCalledWith(
        'I18N_SIGNUP_ERROR_MUST_AGREE_WITH_TERMS');
    });

    it('should get data correctly from the server', function() {
      $httpBackend.flush();
      expect(scope.username).toBe('myUsername');
      expect(scope.hasAgreedToLatestTerms).toBe(false);
    });

    it('should show a loading message until the data is retrieved', function() {
      expect(rootScope.loadingMessage).toBe('I18N_SIGNUP_LOADING');
      $httpBackend.flush();
      expect(rootScope.loadingMessage).toBeFalsy();
    });

    it('should show warning if terms are not agreed to', function() {
      scope.submitPrerequisitesForm(false, '');
      expect(mockWarningsData.addWarning).toHaveBeenCalledWith(
        'I18N_SIGNUP_ERROR_MUST_AGREE_WITH_TERMS');
    });

    it('should show warning if no username provided', function($http) {
      scope.updateWarningText('');
<<<<<<< HEAD
      expect(scope.warningText).toEqual('I18N_SIGNUP_ERROR_NO_USERNAME');

      scope.submitPrerequisitesForm(false);
      expect(scope.warningText).toEqual('I18N_SIGNUP_ERROR_NO_USERNAME');
=======
      expect(scope.warningI18nCode).toEqual('I18N_SIGNUP_ERROR_NO_USERNAME');

      scope.submitPrerequisitesForm(false);
      expect(scope.warningI18nCode).toEqual('I18N_SIGNUP_ERROR_NO_USERNAME');
>>>>>>> aceed4f4
    });

    it('should show warning if username is too long', function($http) {
      scope.updateWarningText(
        'abcdefghijklmnopqrstuvwxyzyxwvutsrqponmlkjihgfedcba');
<<<<<<< HEAD
      expect(scope.warningText).toEqual(
=======
      expect(scope.warningI18nCode).toEqual(
>>>>>>> aceed4f4
        'I18N_SIGNUP_ERROR_USERNAME_MORE_50_CHARS');
    });

    it('should show warning if username has non-alphanumeric characters', function($http) {
      scope.updateWarningText('a-a');
<<<<<<< HEAD
      expect(scope.warningText).toEqual(
=======
      expect(scope.warningI18nCode).toEqual(
>>>>>>> aceed4f4
        'I18N_SIGNUP_ERROR_USERNAME_ONLY_ALPHANUM');
    });

    it('should show warning if username has \'admin\' in it', function($http) {
      scope.updateWarningText('administrator');
<<<<<<< HEAD
      expect(scope.warningText).toEqual(
=======
      expect(scope.warningI18nCode).toEqual(
>>>>>>> aceed4f4
        'I18N_SIGNUP_ERROR_USERNAME_WITH_ADMIN');
    });
  });
});<|MERGE_RESOLUTION|>--- conflicted
+++ resolved
@@ -23,12 +23,6 @@
   describe('SignupCtrl', function() {
     var scope, ctrl, $httpBackend, rootScope, mockWarningsData, urlParams;
 
-<<<<<<< HEAD
-    beforeEach(function() {
-      module('oppia');
-    });
-=======
->>>>>>> aceed4f4
     beforeEach(module('oppia', GLOBALS.OVERWRITE_TRANSLATOR_PROVIDER));
 
     beforeEach(inject(function(_$httpBackend_, $http, $rootScope, $controller) {
@@ -84,47 +78,28 @@
 
     it('should show warning if no username provided', function($http) {
       scope.updateWarningText('');
-<<<<<<< HEAD
-      expect(scope.warningText).toEqual('I18N_SIGNUP_ERROR_NO_USERNAME');
-
-      scope.submitPrerequisitesForm(false);
-      expect(scope.warningText).toEqual('I18N_SIGNUP_ERROR_NO_USERNAME');
-=======
       expect(scope.warningI18nCode).toEqual('I18N_SIGNUP_ERROR_NO_USERNAME');
 
       scope.submitPrerequisitesForm(false);
       expect(scope.warningI18nCode).toEqual('I18N_SIGNUP_ERROR_NO_USERNAME');
->>>>>>> aceed4f4
     });
 
     it('should show warning if username is too long', function($http) {
       scope.updateWarningText(
         'abcdefghijklmnopqrstuvwxyzyxwvutsrqponmlkjihgfedcba');
-<<<<<<< HEAD
-      expect(scope.warningText).toEqual(
-=======
       expect(scope.warningI18nCode).toEqual(
->>>>>>> aceed4f4
         'I18N_SIGNUP_ERROR_USERNAME_MORE_50_CHARS');
     });
 
     it('should show warning if username has non-alphanumeric characters', function($http) {
       scope.updateWarningText('a-a');
-<<<<<<< HEAD
-      expect(scope.warningText).toEqual(
-=======
       expect(scope.warningI18nCode).toEqual(
->>>>>>> aceed4f4
         'I18N_SIGNUP_ERROR_USERNAME_ONLY_ALPHANUM');
     });
 
     it('should show warning if username has \'admin\' in it', function($http) {
       scope.updateWarningText('administrator');
-<<<<<<< HEAD
-      expect(scope.warningText).toEqual(
-=======
       expect(scope.warningI18nCode).toEqual(
->>>>>>> aceed4f4
         'I18N_SIGNUP_ERROR_USERNAME_WITH_ADMIN');
     });
   });
