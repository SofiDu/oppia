// Copyright 2014 The Oppia Authors. All Rights Reserved.
//
// Licensed under the Apache License, Version 2.0 (the "License");
// you may not use this file except in compliance with the License.
// You may obtain a copy of the License at
//
//      http://www.apache.org/licenses/LICENSE-2.0
//
// Unless required by applicable law or agreed to in writing, software
// distributed under the License is distributed on an "AS-IS" BASIS,
// WITHOUT WARRANTIES OR CONDITIONS OF ANY KIND, either express or implied.
// See the License for the specific language governing permissions and
// limitations under the License.

/**
 * @fileoverview Controllers for the exploration history tab.
 *
 * @author sll@google.com (Sean Lip)
 */

oppia.controller('ExplorationHistory', [
<<<<<<< HEAD
    '$scope', '$http', '$rootScope', '$location', '$log', '$modal',
    'explorationData', 'versionsTreeService', 'compareVersionsService',
    'graphDataService', 'oppiaDatetimeFormatter', function(
    $scope, $http, $rootScope, $location, $log, $modal,
    explorationData, versionsTreeService, compareVersionsService,
    graphDataService, oppiaDatetimeFormatter) {
  $scope.explorationId = explorationData.explorationId;
  $scope.explorationAllSnapshotsUrl =
      '/createhandler/snapshots/' + $scope.explorationId;

  /* explorationSnapshots is a list of all snapshots for the exploration in
   * ascending order.
   * explorationVersionMetadata is an object whose keys are version numbers and
   * whose values are objects containing data of that revision (that is to be
   * displayed) with the keys 'committerId', 'createdOn', 'commitMessage', and
   * 'versionNumber'. It contains a maximum of 30 versions.
   * snapshotOrderArray is an array of the version numbers of the revisions to
   * be displayed on the page, in the order they are displayed in.
   * nodesData is an object whose keys are nodeIds (assigned in version
   * comparison), and whose values are an object containing 'newestStateName',
   * 'originalStateName' and 'stateProperty'.
   */
   
  $scope.explorationVersionMetadata = null;
  $scope.snapshotOrderArray = [];
  var explorationSnapshots = null;
  var versionTreeParents = null;
  var nodesData = null;

  $scope.$on('refreshVersionHistory', function(evt, data) {
    if (data.forceRefresh || $scope.explorationVersionMetadata === null) {
      $scope.refreshVersionHistory();
    }
  });

  // VP - push selected versions to array
  $scope.submitVersion = function($event, versionNumber) {
    var checkbox = $event.target;
    var id = $scope.versionArr.indexOf(versionNumber);
    if (checkbox.checked && id === -1) {
      $scope.versionArr.push(versionNumber);
    }
    if (!checkbox.checked && id !== -1) {
      $scope.versionArr.splice(id, 1);
    }
    console.log('versionArr:[' + $scope.versionArr + ']');

    
    if($scope.versionArr.length == 2) {
      $scope.versionCountPrompt = "";
      $scope.changeCompareVersion(versionNumber);
    }
    else {
      $scope.hideHistoryGraph = true;
      $scope.hideCompareVersionsButton = false;

      if($scope.versionArr.length == 0)
        $scope.versionCountPrompt = "Please select any two.";
      else if($scope.versionArr.length == 1)
        $scope.versionCountPrompt = "Please select one more.";
      else 
        $scope.versionCountPrompt = "Please select exactly two.";      
    }
  }
  // Refreshes the displayed version history log.
  $scope.refreshVersionHistory = function() {
    $rootScope.loadingMessage = 'Loading';
    explorationData.getData().then(function(data) {
      var currentVersion = data.version;
      /**
       * $scope.compareVersions is an object with keys 'selectedVersion1' and
       * 'selectedVersion2', whose values are the version numbers of the
       * compared versions selected on the left and right radio buttons.
       * $scope.compareVersionMetadata is an object with keys 'earlierVersion' and
       * 'laterVersion' whose values are the metadata of the compared versions,
       * containing 'committerId', 'createdOn', 'commitMessage', and 'versionNumber'.
       * $scope.yamlStrs is an object with keys 'earlierVersion' and 'laterVersion',
       * whose values are the YAML representations of the compared versions
       */
      $scope.compareVersions = {};
      $scope.compareVersionMetadata = {};
      $scope.versionArr = []; 

      $scope.hideHistoryGraph = true;
      $scope.hideCompareVersionsButton = false;

      $scope.versionCountPrompt = "Please select any 2.";  

      $http.get($scope.explorationAllSnapshotsUrl).then(function(response) {
        explorationSnapshots = response.data.snapshots;
        versionsTreeService.init(explorationSnapshots);

        // Re-populate snapshotOrderArray and explorationVersionMetadata when
        // history is refreshed.
        $scope.snapshotOrderArray = [];
        $scope.explorationVersionMetadata = {};
        for (var i = currentVersion - 1; i >= Math.max(0, currentVersion - 30); i--) {
          $scope.explorationVersionMetadata[explorationSnapshots[i].version_number] = {
            'committerId': explorationSnapshots[i].committer_id,
            'createdOnStr': oppiaDatetimeFormatter.getLocaleAbbreviatedDatetimeString(
              explorationSnapshots[i].created_on_ms),
            'commitMessage': explorationSnapshots[i].commit_message,
            'versionNumber': explorationSnapshots[i].version_number
          };
          $scope.snapshotOrderArray.push(explorationSnapshots[i].version_number);
        }
=======
  '$scope', '$http', '$rootScope', '$location', '$log', '$modal',
  'explorationData', 'versionsTreeService', 'compareVersionsService',
  'graphDataService', 'oppiaDatetimeFormatter',
  function(
      $scope, $http, $rootScope, $location, $log, $modal,
      explorationData, versionsTreeService, compareVersionsService,
      graphDataService, oppiaDatetimeFormatter) {
    $scope.explorationId = explorationData.explorationId;
    $scope.explorationAllSnapshotsUrl =
        '/createhandler/snapshots/' + $scope.explorationId;

    /* Variable definitions:
     *
     * explorationSnapshots is a list of all snapshots for the exploration in
     * ascending order.
     *
     * explorationVersionMetadata is an object whose keys are version numbers
     * and whose values are objects containing data of that revision (that is
     * to be displayed) with the keys 'committerId', 'createdOn',
     * 'commitMessage', and 'versionNumber'. It contains a maximum of 30
     * versions.
     *
     * versionCheckboxArray is an array of the version numbers of the revisions
     * to be displayed on the page, in the order they are displayed in.
     *
     * nodesData is an object whose keys are nodeIds (assigned in version
     * comparison), and whose values are an object containing 'newestStateName',
     * 'originalStateName' and 'stateProperty'.
     */
    $scope.explorationVersionMetadata = null;
    $scope.versionCheckboxArray = [];
    var explorationSnapshots = null;
    var versionTreeParents = null;
    var nodesData = null;

    $scope.$on('refreshVersionHistory', function(evt, data) {
      $scope.clearAllCheckboxes();
      if (data.forceRefresh || $scope.explorationVersionMetadata === null) {
        $scope.refreshVersionHistory();
      }
    });
>>>>>>> 56071db6

    // Uncheck all checkboxes when page is refreshed
    $scope.clearAllCheckboxes = function() {
      angular.forEach($scope.versionCheckboxArray, function(versionCheckbox) {
        versionCheckbox.selected = false;
      });
    };

    // Compares the two selected versions and displays the comparison results.
    $scope.compareSelectedVersions = function() {
      if ($scope.selectedVersionsArray.length === 2) {
        $scope.changeCompareVersion();
        $scope.showHistoryGraph();
      }
    };
    // Changes the checkbox selection and provides an appropriate user prompt.
    $scope.changeSelectedVersions = function(evt, versionNumber) {
      var checkbox = evt.target;
      var selectedVersionsArrayPos = $scope.selectedVersionsArray.indexOf(
        versionNumber);
      if (checkbox.checked && selectedVersionsArrayPos === -1) {
        $scope.selectedVersionsArray.push(versionNumber);
      }
      if (!checkbox.checked && selectedVersionsArrayPos !== -1) {
        $scope.selectedVersionsArray.splice(selectedVersionsArrayPos, 1);
      }

      if ($scope.selectedVersionsArray.length === 2) {
        // Disable version count prompt if two checkboxes are selected.
        $scope.versionCountPrompt = '';
      } else if (!$scope.comparisonsAreDisabled) {
        $scope.hideHistoryGraph = true;
        $scope.compareVersionsButtonIsHidden = false;

        if ($scope.selectedVersionsArray.length === 0) {
          $scope.versionCountPrompt = 'Please select any two.';
        } else if ($scope.selectedVersionsArray.length === 1) {
          $scope.versionCountPrompt = 'Please select one more.';
        }
      }
    };

    // Refreshes the displayed version history log.
    $scope.refreshVersionHistory = function() {
      $rootScope.loadingMessage = 'Loading';
      explorationData.getData().then(function(data) {
        var currentVersion = data.version;
        /**
         * $scope.compareVersionMetadata is an object with keys
         * 'earlierVersion' and 'laterVersion' whose values are the metadata
         * of the compared versions, containing 'committerId', 'createdOn',
         * 'commitMessage', and 'versionNumber'.
         *
         * $scope.yamlStrs is an object with keys 'earlierVersion' and
         * 'laterVersion', whose values are the YAML representations of the
         * compared versions
         */
        $scope.compareVersions = {};
        $scope.compareVersionMetadata = {};

        // Contains the IDs of the versions selected for comparison. Should
        // contain a maximum of two elements.
        $scope.selectedVersionsArray = [];

        $scope.hideHistoryGraph = true;

        // Disable all comparisons if there are less than two revisions in
        // total.
        $scope.comparisonsAreDisabled = (currentVersion < 2);

        $scope.compareVersionsButtonIsHidden = $scope.comparisonsAreDisabled;

        $scope.versionCountPrompt = 'Please select any 2.';

        $http.get($scope.explorationAllSnapshotsUrl).then(function(response) {
          explorationSnapshots = response.data.snapshots;
          versionsTreeService.init(explorationSnapshots);

          // Re-populate versionCheckboxArray and explorationVersionMetadata
          // when history is refreshed.
          $scope.versionCheckboxArray = [];
          $scope.explorationVersionMetadata = {};
          var lowestVersionIndex = Math.max(0, currentVersion - 30);
          for (var i = currentVersion - 1; i >= lowestVersionIndex; i--) {
            var versionNumber = explorationSnapshots[i].version_number;
            $scope.explorationVersionMetadata[versionNumber] = {
              committerId: explorationSnapshots[i].committer_id,
              createdOnStr: (
                oppiaDatetimeFormatter.getLocaleAbbreviatedDatetimeString(
                  explorationSnapshots[i].created_on_ms)),
              commitMessage: explorationSnapshots[i].commit_message,
              versionNumber: explorationSnapshots[i].version_number
            };
            $scope.versionCheckboxArray.push({
              vnum: explorationSnapshots[i].version_number,
              selected: false
            });
          }
          $rootScope.loadingMessage = '';
        });
      });
    };

    // Constants for color of nodes in diff graph
    var COLOR_ADDED = '#4EA24E';
    var COLOR_DELETED = '#DC143C';
    var COLOR_CHANGED = '#1E90FF';
    var COLOR_UNCHANGED = 'beige';
    var COLOR_RENAMED_UNCHANGED = '#FFD700';

    // Constants for names in legend
    var NODE_TYPE_ADDED = 'Added';
    var NODE_TYPE_DELETED = 'Deleted';
    var NODE_TYPE_CHANGED = 'Changed';
    var NODE_TYPE_CHANGED_RENAMED = 'Changed/renamed';
    var NODE_TYPE_RENAMED = 'Renamed';
    var NODE_TYPE_UNCHANGED = 'Unchanged';

    // Object whose keys are legend node names and whose values are 'true' or
    // false depending on whether the state property is used in the diff graph.
    // (Will be used to generate legend)
    var _stateTypeUsed = {};

    // Function to set compared version metadata, download YAML and generate
    // diff graph and legend when selection is changed
    $scope.changeCompareVersion = function() {
      $scope.diffGraphData = null;

      var earlierComparedVersion = Math.min(
        $scope.selectedVersionsArray[0], $scope.selectedVersionsArray[1]);
      var laterComparedVersion = Math.max(
        $scope.selectedVersionsArray[0], $scope.selectedVersionsArray[1]);

<<<<<<< HEAD
  // Constants for color of nodes in diff graph
  var COLOR_ADDED = '#4EA24E';
  var COLOR_DELETED = '#DC143C';
  var COLOR_CHANGED = '#1E90FF';
  var COLOR_UNCHANGED = 'beige';
  var COLOR_RENAMED_UNCHANGED = '#FFD700';

  // Constants for names in legend
  var NODE_TYPE_ADDED = 'Added';
  var NODE_TYPE_DELETED = 'Deleted';
  var NODE_TYPE_CHANGED = 'Changed';
  var NODE_TYPE_CHANGED_RENAMED = 'Changed/renamed';
  var NODE_TYPE_RENAMED = 'Renamed';
  var NODE_TYPE_UNCHANGED = 'Unchanged';

  // Object whose keys are legend node names and whose values are 'true' or
  // false depending on whether the state property is used in the diff graph.
  // (Will be used to generate legend)
  var _stateTypeUsed = {};

  // Function to set compared version metadata, download YAML and generate
  // diff graph and legend when selection is changed
  $scope.changeCompareVersion = function(versionNumber) {
    $scope.diffGraphData = null;

    var earlierComparedVersion = Math.min($scope.versionArr[0], $scope.versionArr[1]);
    var laterComparedVersion = Math.max($scope.versionArr[0], $scope.versionArr[1]);

    $scope.compareVersionMetadata.earlierVersion =
      $scope.explorationVersionMetadata[earlierComparedVersion];
    $scope.compareVersionMetadata.laterVersion =
      $scope.explorationVersionMetadata[laterComparedVersion];

    compareVersionsService.getDiffGraphData(earlierComparedVersion,
        laterComparedVersion).then(function(response) {
      $log.info('Retrieved version comparison data');
      $log.info(response);

      var STATE_PROPERTY_ADDED = 'added';
      var STATE_PROPERTY_DELETED = 'deleted';
      var STATE_PROPERTY_CHANGED = 'changed';
      var STATE_PROPERTY_UNCHANGED = 'unchanged';
      _stateTypeUsed[NODE_TYPE_ADDED] = false;
      _stateTypeUsed[NODE_TYPE_DELETED] = false;
      _stateTypeUsed[NODE_TYPE_CHANGED] = false;
      _stateTypeUsed[NODE_TYPE_UNCHANGED] = false;
      _stateTypeUsed[NODE_TYPE_RENAMED] = false;
      _stateTypeUsed[NODE_TYPE_CHANGED_RENAMED] = false;

      var diffGraphNodes = {};
      $scope.diffGraphSecondaryLabels = {};
      $scope.diffGraphNodeColors = {};

      nodesData = response.nodes;
      for (var nodeId in nodesData) {
        if (nodesData[nodeId].stateProperty == STATE_PROPERTY_ADDED) {
          diffGraphNodes[nodeId] = nodesData[nodeId].newestStateName;
          $scope.diffGraphNodeColors[nodeId] = COLOR_ADDED;
          _stateTypeUsed[NODE_TYPE_ADDED] = true;
        } else if (nodesData[nodeId].stateProperty == STATE_PROPERTY_DELETED) {
          diffGraphNodes[nodeId] = nodesData[nodeId].originalStateName;
          $scope.diffGraphNodeColors[nodeId] = COLOR_DELETED;
          _stateTypeUsed[NODE_TYPE_DELETED] = true;
        } else if (nodesData[nodeId].stateProperty == STATE_PROPERTY_CHANGED) {
          diffGraphNodes[nodeId] = nodesData[nodeId].originalStateName;
          $scope.diffGraphNodeColors[nodeId] = COLOR_CHANGED;
          if (nodesData[nodeId].originalStateName != nodesData[nodeId].newestStateName) {
            $scope.diffGraphSecondaryLabels[nodeId] = '(was: ' +
              nodesData[nodeId].originalStateName + ')';
            diffGraphNodes[nodeId] = nodesData[nodeId].newestStateName;
            _stateTypeUsed[NODE_TYPE_CHANGED_RENAMED] = true;
          } else {
            _stateTypeUsed[NODE_TYPE_CHANGED] = true;
          }
        } else if (nodesData[nodeId].stateProperty == STATE_PROPERTY_UNCHANGED) {
          diffGraphNodes[nodeId] = nodesData[nodeId].originalStateName;
          $scope.diffGraphNodeColors[nodeId] = COLOR_UNCHANGED;
          if (nodesData[nodeId].originalStateName != nodesData[nodeId].newestStateName) {
            $scope.diffGraphSecondaryLabels[nodeId] = '(was: ' +
              nodesData[nodeId].originalStateName + ')';
            diffGraphNodes[nodeId] = nodesData[nodeId].newestStateName;
            $scope.diffGraphNodeColors[nodeId] = COLOR_RENAMED_UNCHANGED;
            _stateTypeUsed[NODE_TYPE_RENAMED] = true;
=======
      $scope.compareVersionMetadata.earlierVersion =
        $scope.explorationVersionMetadata[earlierComparedVersion];
      $scope.compareVersionMetadata.laterVersion =
        $scope.explorationVersionMetadata[laterComparedVersion];

      compareVersionsService.getDiffGraphData(earlierComparedVersion,
          laterComparedVersion).then(function(response) {
        $log.info('Retrieved version comparison data');
        $log.info(response);

        var STATE_PROPERTY_ADDED = 'added';
        var STATE_PROPERTY_DELETED = 'deleted';
        var STATE_PROPERTY_CHANGED = 'changed';
        var STATE_PROPERTY_UNCHANGED = 'unchanged';
        _stateTypeUsed[NODE_TYPE_ADDED] = false;
        _stateTypeUsed[NODE_TYPE_DELETED] = false;
        _stateTypeUsed[NODE_TYPE_CHANGED] = false;
        _stateTypeUsed[NODE_TYPE_UNCHANGED] = false;
        _stateTypeUsed[NODE_TYPE_RENAMED] = false;
        _stateTypeUsed[NODE_TYPE_CHANGED_RENAMED] = false;

        var diffGraphNodes = {};
        $scope.diffGraphSecondaryLabels = {};
        $scope.diffGraphNodeColors = {};

        nodesData = response.nodes;
        for (var nodeId in nodesData) {
          var nodeStateProperty = nodesData[nodeId].stateProperty;
          if (nodeStateProperty == STATE_PROPERTY_ADDED) {
            diffGraphNodes[nodeId] = nodesData[nodeId].newestStateName;
            $scope.diffGraphNodeColors[nodeId] = COLOR_ADDED;
            _stateTypeUsed[NODE_TYPE_ADDED] = true;
          } else if (nodeStateProperty == STATE_PROPERTY_DELETED) {
            diffGraphNodes[nodeId] = nodesData[nodeId].originalStateName;
            $scope.diffGraphNodeColors[nodeId] = COLOR_DELETED;
            _stateTypeUsed[NODE_TYPE_DELETED] = true;
          } else if (nodeStateProperty == STATE_PROPERTY_CHANGED) {
            diffGraphNodes[nodeId] = nodesData[nodeId].originalStateName;
            $scope.diffGraphNodeColors[nodeId] = COLOR_CHANGED;
            if (nodesData[nodeId].originalStateName !=
                nodesData[nodeId].newestStateName) {
              $scope.diffGraphSecondaryLabels[nodeId] = '(was: ' +
                nodesData[nodeId].originalStateName + ')';
              diffGraphNodes[nodeId] = nodesData[nodeId].newestStateName;
              _stateTypeUsed[NODE_TYPE_CHANGED_RENAMED] = true;
            } else {
              _stateTypeUsed[NODE_TYPE_CHANGED] = true;
            }
          } else if (nodeStateProperty == STATE_PROPERTY_UNCHANGED) {
            diffGraphNodes[nodeId] = nodesData[nodeId].originalStateName;
            $scope.diffGraphNodeColors[nodeId] = COLOR_UNCHANGED;
            if (nodesData[nodeId].originalStateName !=
                nodesData[nodeId].newestStateName) {
              $scope.diffGraphSecondaryLabels[nodeId] = '(was: ' +
                nodesData[nodeId].originalStateName + ')';
              diffGraphNodes[nodeId] = nodesData[nodeId].newestStateName;
              $scope.diffGraphNodeColors[nodeId] = COLOR_RENAMED_UNCHANGED;
              _stateTypeUsed[NODE_TYPE_RENAMED] = true;
            } else {
              _stateTypeUsed[NODE_TYPE_UNCHANGED] = true;
            }
>>>>>>> 56071db6
          } else {
            _stateTypeUsed[NODE_TYPE_UNCHANGED] = true;
          }
        } else {
          throw new Error('Invalid state property.');
        }
      }

<<<<<<< HEAD
      $scope.v1InitStateId = response.v1InitStateId;

      $scope.diffGraphData = {
        'nodes': diffGraphNodes,
        'links': response.links,
        'initStateId': response.v2InitStateId,
        'finalStateIds': response.finalStateIds
      };

      // Generate the legend graph
      $scope.legendGraph = {
        'nodes': {},
        'links': []
      };
      var _lastUsedStateType = null;
      for (var stateProperty in _stateTypeUsed) {
        if (_stateTypeUsed[stateProperty]) {
          $scope.legendGraph.nodes[stateProperty] = stateProperty;
          if (_lastUsedStateType) {
            $scope.legendGraph.links.push({
              'source': _lastUsedStateType,
              'target': stateProperty,
              'linkProperty': 'hidden'
            });
          }
          _lastUsedStateType = stateProperty;
          if (!$scope.legendGraph.hasOwnProperty('initStateId')) {
            $scope.legendGraph.initStateId = stateProperty;
          }
        }
      }
      $scope.legendGraph.finalStateIds = [_lastUsedStateType];
    });
  };

  $scope.DIFF_GRAPH_LINK_PROPERTY_MAPPING = {
    'added': 'stroke: #1F7D1F; stroke-opacity: 0.8; marker-end: url(#arrowhead-green)',
    'deleted': 'stroke: #B22222; stroke-opacity: 0.8; marker-end: url(#arrowhead-red)'
  };

  $scope.LEGEND_GRAPH_COLORS = {};
  $scope.LEGEND_GRAPH_COLORS[NODE_TYPE_UNCHANGED] = COLOR_UNCHANGED;
  $scope.LEGEND_GRAPH_COLORS[NODE_TYPE_ADDED] = COLOR_ADDED;
  $scope.LEGEND_GRAPH_COLORS[NODE_TYPE_DELETED] = COLOR_DELETED;
  $scope.LEGEND_GRAPH_COLORS[NODE_TYPE_CHANGED] = COLOR_CHANGED;
  $scope.LEGEND_GRAPH_COLORS[NODE_TYPE_CHANGED_RENAMED] = COLOR_CHANGED;
  $scope.LEGEND_GRAPH_COLORS[NODE_TYPE_RENAMED] = COLOR_RENAMED_UNCHANGED;

  $scope.LEGEND_GRAPH_SECONDARY_LABELS = {};
  $scope.LEGEND_GRAPH_SECONDARY_LABELS[NODE_TYPE_CHANGED_RENAMED] = '(was: Old name)';
  $scope.LEGEND_GRAPH_SECONDARY_LABELS[NODE_TYPE_RENAMED] = '(was: Old name)';

  $scope.LEGEND_GRAPH_LINK_PROPERTY_MAPPING = {
    'hidden': 'stroke: none; marker-end: none;'
  };

  // Check if valid versions were selected
  $scope.areCompareVersionsSelected = function() {
    return (
      $scope.compareVersions && $scope.versionArr.length == 2);
  };

  // Downloads the zip file for an exploration.
  $scope.downloadExplorationWithVersion = function(versionNumber) {
    // Note that this opens (and then immediately closes) a new tab. If we do
    // this in the same tab, the beforeunload handler is triggered.
    window.open($scope.explorationDownloadUrl + '?v=' + versionNumber, '&output_format=zip');
  };

  // Functions to show history state graph
  $scope.showHistoryGraph = function() {
    $scope.hideHistoryGraph = false;
    $scope.hideCompareVersionsButton = true;
  };

  // Functions to show modal of history diff of a state
  // stateId is the unique ID assigned to a state during calculation of state
  // graph.
  $scope.onClickStateInHistoryGraph = function(stateId) {
    var oldStateName = undefined;
    if (nodesData[stateId].newestStateName != nodesData[stateId].originalStateName) {
      oldStateName = nodesData[stateId].originalStateName;
    }
    $scope.showStateDiffModal(nodesData[stateId].newestStateName,
      oldStateName, nodesData[stateId].stateProperty);
  };

  // Shows a modal comparing changes on a state between 2 versions.
  // stateName is the name of the state in the newer version.
  // oldStateName is undefined if the name of the state is unchanged between
  // the 2 versions, or the name of the state in the older version if the state
  // name is changed.
  // stateProperty is whether the state is added, changed, unchanged or deleted
  $scope.showStateDiffModal = function(stateName, oldStateName, stateProperty) {
    $modal.open({
      templateUrl: 'modals/stateDiff',
      backdrop: true,
      windowClass: 'state-diff-modal',
      resolve: {
        stateName: function() {
          return stateName;
        },
        oldStateName: function() {
          return oldStateName;
        },
        stateProperty: function() {
          return stateProperty;
        },
        compareVersionMetadata: function() {
          return $scope.compareVersionMetadata;
=======
        $scope.v1InitStateId = response.v1InitStateId;

        $scope.diffGraphData = {
          nodes: diffGraphNodes,
          links: response.links,
          initStateId: response.v2InitStateId,
          finalStateIds: response.finalStateIds
        };

        // Generate the legend graph
        $scope.legendGraph = {
          nodes: {},
          links: []
        };
        var _lastUsedStateType = null;
        for (var stateProperty in _stateTypeUsed) {
          if (_stateTypeUsed[stateProperty]) {
            $scope.legendGraph.nodes[stateProperty] = stateProperty;
            if (_lastUsedStateType) {
              $scope.legendGraph.links.push({
                source: _lastUsedStateType,
                target: stateProperty,
                linkProperty: 'hidden'
              });
            }
            _lastUsedStateType = stateProperty;
            if (!$scope.legendGraph.hasOwnProperty('initStateId')) {
              $scope.legendGraph.initStateId = stateProperty;
            }
          }
        }
        $scope.legendGraph.finalStateIds = [_lastUsedStateType];
      });
    };

    $scope.DIFF_GRAPH_LINK_PROPERTY_MAPPING = {
      added: (
        'stroke: #1F7D1F; stroke-opacity: 0.8; ' +
        'marker-end: url(#arrowhead-green)'),
      deleted: (
        'stroke: #B22222; stroke-opacity: 0.8; ' +
        'marker-end: url(#arrowhead-red)')
    };

    $scope.LEGEND_GRAPH_COLORS = {};
    $scope.LEGEND_GRAPH_COLORS[NODE_TYPE_UNCHANGED] = COLOR_UNCHANGED;
    $scope.LEGEND_GRAPH_COLORS[NODE_TYPE_ADDED] = COLOR_ADDED;
    $scope.LEGEND_GRAPH_COLORS[NODE_TYPE_DELETED] = COLOR_DELETED;
    $scope.LEGEND_GRAPH_COLORS[NODE_TYPE_CHANGED] = COLOR_CHANGED;
    $scope.LEGEND_GRAPH_COLORS[NODE_TYPE_CHANGED_RENAMED] = COLOR_CHANGED;
    $scope.LEGEND_GRAPH_COLORS[NODE_TYPE_RENAMED] = COLOR_RENAMED_UNCHANGED;

    $scope.LEGEND_GRAPH_SECONDARY_LABELS = {};
    $scope.LEGEND_GRAPH_SECONDARY_LABELS[NODE_TYPE_CHANGED_RENAMED] = (
      '(was: Old name)');
    $scope.LEGEND_GRAPH_SECONDARY_LABELS[NODE_TYPE_RENAMED] = '(was: Old name)';

    $scope.LEGEND_GRAPH_LINK_PROPERTY_MAPPING = {
      hidden: 'stroke: none; marker-end: none;'
    };

    // Check if valid versions were selected
    $scope.areCompareVersionsSelected = function() {
      return (
        $scope.compareVersions && $scope.selectedVersionsArray.length === 2);
    };

    // Check if other checkboxes should be disabled once two are selected.
    $scope.isCheckboxDisabled = function(versionNumber) {
      if ($scope.selectedVersionsArray.length === 2) {
        return ($scope.selectedVersionsArray.indexOf(versionNumber) == -1);
      }
      return false;
    };
    // Downloads the zip file for an exploration.
    $scope.downloadExplorationWithVersion = function(versionNumber) {
      // Note that this opens (and then immediately closes) a new tab. If we do
      // this in the same tab, the beforeunload handler is triggered.
      window.open(
        $scope.explorationDownloadUrl + '?v=' + versionNumber,
        '&output_format=zip');
    };

    // Functions to show history state graph
    $scope.showHistoryGraph = function() {
      $scope.hideHistoryGraph = false;
      $scope.compareVersionsButtonIsHidden = true;
    };

    // Functions to show modal of history diff of a state
    // stateId is the unique ID assigned to a state during calculation of state
    // graph.
    $scope.onClickStateInHistoryGraph = function(stateId) {
      var oldStateName = undefined;
      if (nodesData[stateId].newestStateName !=
          nodesData[stateId].originalStateName) {
        oldStateName = nodesData[stateId].originalStateName;
      }
      $scope.showStateDiffModal(nodesData[stateId].newestStateName,
        oldStateName, nodesData[stateId].stateProperty);
    };

    // Shows a modal comparing changes on a state between 2 versions.
    //
    // Arguments:
    // - stateName is the name of the state in the newer version.
    // - oldStateName is undefined if the name of the state is unchanged between
    //     the 2 versions, or the name of the state in the older version if the
    //     state name is changed.
    // - stateProperty is whether the state is added, changed, unchanged or
    //     deleted.
    $scope.showStateDiffModal = function(
        stateName, oldStateName, stateProperty) {
      $modal.open({
        templateUrl: 'modals/stateDiff',
        backdrop: true,
        windowClass: 'state-diff-modal',
        resolve: {
          stateName: function() {
            return stateName;
          },
          oldStateName: function() {
            return oldStateName;
          },
          stateProperty: function() {
            return stateProperty;
          },
          compareVersionMetadata: function() {
            return $scope.compareVersionMetadata;
          },
          explorationId: function() {
            return $scope.explorationId;
          }
>>>>>>> 56071db6
        },
        controller: [
          '$scope', '$modalInstance', '$timeout', 'stateName', 'oldStateName',
          'compareVersionMetadata', 'explorationId', 'stateProperty',
          function(
              $scope, $modalInstance, $timeout, stateName, oldStateName,
              compareVersionMetadata, explorationId, stateProperty) {
            var stateDownloadUrl = (
              '/createhandler/download_state/' + explorationId);
            $scope.stateName = stateName;
            $scope.oldStateName = oldStateName;
            $scope.compareVersionMetadata = compareVersionMetadata;
            $scope.yamlStrs = {};

            var STATE_PROPERTY_ADDED = 'added';
            var STATE_PROPERTY_DELETED = 'deleted';

            if (oldStateName === undefined) {
              oldStateName = stateName;
            }
            if (stateProperty != STATE_PROPERTY_DELETED) {
              $http.get(
                stateDownloadUrl + '?v=' +
                $scope.compareVersionMetadata.laterVersion.versionNumber +
                '&state=' + stateName + '&width=50')
              .then(function(response) {
                $scope.yamlStrs.leftPane = response.data;
              });
            } else {
              // Note: the timeout is needed or the string will be sent before
              // codemirror has fully loaded and will not be displayed.
              $timeout(function() {
                $scope.yamlStrs.leftPane = '';
              }, 200);
            }

            if (stateProperty != STATE_PROPERTY_ADDED) {
              $http.get(
                stateDownloadUrl + '?v=' +
                $scope.compareVersionMetadata.earlierVersion.versionNumber +
                '&state=' + oldStateName + '&width=50')
              .then(function(response) {
                $scope.yamlStrs.rightPane = response.data;
              });
            } else {
              // Note: the timeout is needed or the string will be sent before
              // codemirror has fully loaded and will not be displayed.
              $timeout(function() {
                $scope.yamlStrs.rightPane = '';
              }, 200);
            }

            $scope.cancel = function() {
              $modalInstance.dismiss('cancel');
            };

            // Options for the codemirror mergeview.
            $scope.CODEMIRROR_MERGEVIEW_OPTIONS = {
              lineNumbers: true,
              readOnly: true,
              mode: 'yaml',
              viewportMargin: 20
            };
          }
        ]
      });
    };

    $scope.showRevertExplorationModal = function(version) {
      $modal.open({
        templateUrl: 'modals/revertExploration',
        backdrop: true,
        resolve: {
          version: function() {
            return version;
          }
        },
        controller: ['$scope', '$modalInstance', 'version', 'explorationData',
          function($scope, $modalInstance, version, explorationData) {
            $scope.version = version;

            $scope.getExplorationUrl = function(version) {
              return (
                '/explore/' + explorationData.explorationId + '?v=' + version);
            };

            $scope.revert = function() {
              $modalInstance.close(version);
            };

            $scope.cancel = function() {
              $modalInstance.dismiss('cancel');
            };
          }
        ]
      }).result.then(function(version) {
        $http.post($scope.revertExplorationUrl, {
          current_version: explorationData.data.version,
          revert_to_version: version
        }).success(function() {
          location.reload();
        });
      });
    };
  }
]);

oppia.directive('codemirrorMergeview', function() {
  return {
    restrict: 'E',
    link: function(scope, element, attrs) {
      // Require CodeMirror
      if (angular.isUndefined(window.CodeMirror)) {
        throw new Error('CodeMirror not found.');
      }

      var options, codeMirrorInstance;

      options = scope.$eval(attrs.codemirrorMergeviewOptions);

      // 'value', 'orig' are initial values of left and right pane respectively
      codeMirrorInstance = new window.CodeMirror.MergeView(
        element[0], angular.extend({
          value: ' ',
          orig: ' '
        }, options));

      if (!attrs.leftValue) {
        throw new Error('Left pane value is not defined.');
      }
      if (!attrs.rightValue) {
        throw new Error('Right pane value is not defined.');
      }

      // Watch for changes and set value in left pane
      scope.$watch(attrs.leftValue, function(newValue) {
        if (angular.isString(newValue)) {
          codeMirrorInstance.edit.setValue(newValue);
        }
      });

      // Watch for changes and set value in right pane
      scope.$watch(attrs.rightValue, function(newValue) {
        if (angular.isString(newValue)) {
          codeMirrorInstance.right.orig.setValue(newValue);
        }
      });
    }
  };
});<|MERGE_RESOLUTION|>--- conflicted
+++ resolved
@@ -19,114 +19,6 @@
  */
 
 oppia.controller('ExplorationHistory', [
-<<<<<<< HEAD
-    '$scope', '$http', '$rootScope', '$location', '$log', '$modal',
-    'explorationData', 'versionsTreeService', 'compareVersionsService',
-    'graphDataService', 'oppiaDatetimeFormatter', function(
-    $scope, $http, $rootScope, $location, $log, $modal,
-    explorationData, versionsTreeService, compareVersionsService,
-    graphDataService, oppiaDatetimeFormatter) {
-  $scope.explorationId = explorationData.explorationId;
-  $scope.explorationAllSnapshotsUrl =
-      '/createhandler/snapshots/' + $scope.explorationId;
-
-  /* explorationSnapshots is a list of all snapshots for the exploration in
-   * ascending order.
-   * explorationVersionMetadata is an object whose keys are version numbers and
-   * whose values are objects containing data of that revision (that is to be
-   * displayed) with the keys 'committerId', 'createdOn', 'commitMessage', and
-   * 'versionNumber'. It contains a maximum of 30 versions.
-   * snapshotOrderArray is an array of the version numbers of the revisions to
-   * be displayed on the page, in the order they are displayed in.
-   * nodesData is an object whose keys are nodeIds (assigned in version
-   * comparison), and whose values are an object containing 'newestStateName',
-   * 'originalStateName' and 'stateProperty'.
-   */
-   
-  $scope.explorationVersionMetadata = null;
-  $scope.snapshotOrderArray = [];
-  var explorationSnapshots = null;
-  var versionTreeParents = null;
-  var nodesData = null;
-
-  $scope.$on('refreshVersionHistory', function(evt, data) {
-    if (data.forceRefresh || $scope.explorationVersionMetadata === null) {
-      $scope.refreshVersionHistory();
-    }
-  });
-
-  // VP - push selected versions to array
-  $scope.submitVersion = function($event, versionNumber) {
-    var checkbox = $event.target;
-    var id = $scope.versionArr.indexOf(versionNumber);
-    if (checkbox.checked && id === -1) {
-      $scope.versionArr.push(versionNumber);
-    }
-    if (!checkbox.checked && id !== -1) {
-      $scope.versionArr.splice(id, 1);
-    }
-    console.log('versionArr:[' + $scope.versionArr + ']');
-
-    
-    if($scope.versionArr.length == 2) {
-      $scope.versionCountPrompt = "";
-      $scope.changeCompareVersion(versionNumber);
-    }
-    else {
-      $scope.hideHistoryGraph = true;
-      $scope.hideCompareVersionsButton = false;
-
-      if($scope.versionArr.length == 0)
-        $scope.versionCountPrompt = "Please select any two.";
-      else if($scope.versionArr.length == 1)
-        $scope.versionCountPrompt = "Please select one more.";
-      else 
-        $scope.versionCountPrompt = "Please select exactly two.";      
-    }
-  }
-  // Refreshes the displayed version history log.
-  $scope.refreshVersionHistory = function() {
-    $rootScope.loadingMessage = 'Loading';
-    explorationData.getData().then(function(data) {
-      var currentVersion = data.version;
-      /**
-       * $scope.compareVersions is an object with keys 'selectedVersion1' and
-       * 'selectedVersion2', whose values are the version numbers of the
-       * compared versions selected on the left and right radio buttons.
-       * $scope.compareVersionMetadata is an object with keys 'earlierVersion' and
-       * 'laterVersion' whose values are the metadata of the compared versions,
-       * containing 'committerId', 'createdOn', 'commitMessage', and 'versionNumber'.
-       * $scope.yamlStrs is an object with keys 'earlierVersion' and 'laterVersion',
-       * whose values are the YAML representations of the compared versions
-       */
-      $scope.compareVersions = {};
-      $scope.compareVersionMetadata = {};
-      $scope.versionArr = []; 
-
-      $scope.hideHistoryGraph = true;
-      $scope.hideCompareVersionsButton = false;
-
-      $scope.versionCountPrompt = "Please select any 2.";  
-
-      $http.get($scope.explorationAllSnapshotsUrl).then(function(response) {
-        explorationSnapshots = response.data.snapshots;
-        versionsTreeService.init(explorationSnapshots);
-
-        // Re-populate snapshotOrderArray and explorationVersionMetadata when
-        // history is refreshed.
-        $scope.snapshotOrderArray = [];
-        $scope.explorationVersionMetadata = {};
-        for (var i = currentVersion - 1; i >= Math.max(0, currentVersion - 30); i--) {
-          $scope.explorationVersionMetadata[explorationSnapshots[i].version_number] = {
-            'committerId': explorationSnapshots[i].committer_id,
-            'createdOnStr': oppiaDatetimeFormatter.getLocaleAbbreviatedDatetimeString(
-              explorationSnapshots[i].created_on_ms),
-            'commitMessage': explorationSnapshots[i].commit_message,
-            'versionNumber': explorationSnapshots[i].version_number
-          };
-          $scope.snapshotOrderArray.push(explorationSnapshots[i].version_number);
-        }
-=======
   '$scope', '$http', '$rootScope', '$location', '$log', '$modal',
   'explorationData', 'versionsTreeService', 'compareVersionsService',
   'graphDataService', 'oppiaDatetimeFormatter',
@@ -168,7 +60,6 @@
         $scope.refreshVersionHistory();
       }
     });
->>>>>>> 56071db6
 
     // Uncheck all checkboxes when page is refreshed
     $scope.clearAllCheckboxes = function() {
@@ -302,91 +193,6 @@
       var laterComparedVersion = Math.max(
         $scope.selectedVersionsArray[0], $scope.selectedVersionsArray[1]);
 
-<<<<<<< HEAD
-  // Constants for color of nodes in diff graph
-  var COLOR_ADDED = '#4EA24E';
-  var COLOR_DELETED = '#DC143C';
-  var COLOR_CHANGED = '#1E90FF';
-  var COLOR_UNCHANGED = 'beige';
-  var COLOR_RENAMED_UNCHANGED = '#FFD700';
-
-  // Constants for names in legend
-  var NODE_TYPE_ADDED = 'Added';
-  var NODE_TYPE_DELETED = 'Deleted';
-  var NODE_TYPE_CHANGED = 'Changed';
-  var NODE_TYPE_CHANGED_RENAMED = 'Changed/renamed';
-  var NODE_TYPE_RENAMED = 'Renamed';
-  var NODE_TYPE_UNCHANGED = 'Unchanged';
-
-  // Object whose keys are legend node names and whose values are 'true' or
-  // false depending on whether the state property is used in the diff graph.
-  // (Will be used to generate legend)
-  var _stateTypeUsed = {};
-
-  // Function to set compared version metadata, download YAML and generate
-  // diff graph and legend when selection is changed
-  $scope.changeCompareVersion = function(versionNumber) {
-    $scope.diffGraphData = null;
-
-    var earlierComparedVersion = Math.min($scope.versionArr[0], $scope.versionArr[1]);
-    var laterComparedVersion = Math.max($scope.versionArr[0], $scope.versionArr[1]);
-
-    $scope.compareVersionMetadata.earlierVersion =
-      $scope.explorationVersionMetadata[earlierComparedVersion];
-    $scope.compareVersionMetadata.laterVersion =
-      $scope.explorationVersionMetadata[laterComparedVersion];
-
-    compareVersionsService.getDiffGraphData(earlierComparedVersion,
-        laterComparedVersion).then(function(response) {
-      $log.info('Retrieved version comparison data');
-      $log.info(response);
-
-      var STATE_PROPERTY_ADDED = 'added';
-      var STATE_PROPERTY_DELETED = 'deleted';
-      var STATE_PROPERTY_CHANGED = 'changed';
-      var STATE_PROPERTY_UNCHANGED = 'unchanged';
-      _stateTypeUsed[NODE_TYPE_ADDED] = false;
-      _stateTypeUsed[NODE_TYPE_DELETED] = false;
-      _stateTypeUsed[NODE_TYPE_CHANGED] = false;
-      _stateTypeUsed[NODE_TYPE_UNCHANGED] = false;
-      _stateTypeUsed[NODE_TYPE_RENAMED] = false;
-      _stateTypeUsed[NODE_TYPE_CHANGED_RENAMED] = false;
-
-      var diffGraphNodes = {};
-      $scope.diffGraphSecondaryLabels = {};
-      $scope.diffGraphNodeColors = {};
-
-      nodesData = response.nodes;
-      for (var nodeId in nodesData) {
-        if (nodesData[nodeId].stateProperty == STATE_PROPERTY_ADDED) {
-          diffGraphNodes[nodeId] = nodesData[nodeId].newestStateName;
-          $scope.diffGraphNodeColors[nodeId] = COLOR_ADDED;
-          _stateTypeUsed[NODE_TYPE_ADDED] = true;
-        } else if (nodesData[nodeId].stateProperty == STATE_PROPERTY_DELETED) {
-          diffGraphNodes[nodeId] = nodesData[nodeId].originalStateName;
-          $scope.diffGraphNodeColors[nodeId] = COLOR_DELETED;
-          _stateTypeUsed[NODE_TYPE_DELETED] = true;
-        } else if (nodesData[nodeId].stateProperty == STATE_PROPERTY_CHANGED) {
-          diffGraphNodes[nodeId] = nodesData[nodeId].originalStateName;
-          $scope.diffGraphNodeColors[nodeId] = COLOR_CHANGED;
-          if (nodesData[nodeId].originalStateName != nodesData[nodeId].newestStateName) {
-            $scope.diffGraphSecondaryLabels[nodeId] = '(was: ' +
-              nodesData[nodeId].originalStateName + ')';
-            diffGraphNodes[nodeId] = nodesData[nodeId].newestStateName;
-            _stateTypeUsed[NODE_TYPE_CHANGED_RENAMED] = true;
-          } else {
-            _stateTypeUsed[NODE_TYPE_CHANGED] = true;
-          }
-        } else if (nodesData[nodeId].stateProperty == STATE_PROPERTY_UNCHANGED) {
-          diffGraphNodes[nodeId] = nodesData[nodeId].originalStateName;
-          $scope.diffGraphNodeColors[nodeId] = COLOR_UNCHANGED;
-          if (nodesData[nodeId].originalStateName != nodesData[nodeId].newestStateName) {
-            $scope.diffGraphSecondaryLabels[nodeId] = '(was: ' +
-              nodesData[nodeId].originalStateName + ')';
-            diffGraphNodes[nodeId] = nodesData[nodeId].newestStateName;
-            $scope.diffGraphNodeColors[nodeId] = COLOR_RENAMED_UNCHANGED;
-            _stateTypeUsed[NODE_TYPE_RENAMED] = true;
-=======
       $scope.compareVersionMetadata.earlierVersion =
         $scope.explorationVersionMetadata[earlierComparedVersion];
       $scope.compareVersionMetadata.laterVersion =
@@ -448,127 +254,11 @@
             } else {
               _stateTypeUsed[NODE_TYPE_UNCHANGED] = true;
             }
->>>>>>> 56071db6
           } else {
-            _stateTypeUsed[NODE_TYPE_UNCHANGED] = true;
-          }
-        } else {
-          throw new Error('Invalid state property.');
+            throw new Error('Invalid state property.');
+          }
         }
-      }
-
-<<<<<<< HEAD
-      $scope.v1InitStateId = response.v1InitStateId;
-
-      $scope.diffGraphData = {
-        'nodes': diffGraphNodes,
-        'links': response.links,
-        'initStateId': response.v2InitStateId,
-        'finalStateIds': response.finalStateIds
-      };
-
-      // Generate the legend graph
-      $scope.legendGraph = {
-        'nodes': {},
-        'links': []
-      };
-      var _lastUsedStateType = null;
-      for (var stateProperty in _stateTypeUsed) {
-        if (_stateTypeUsed[stateProperty]) {
-          $scope.legendGraph.nodes[stateProperty] = stateProperty;
-          if (_lastUsedStateType) {
-            $scope.legendGraph.links.push({
-              'source': _lastUsedStateType,
-              'target': stateProperty,
-              'linkProperty': 'hidden'
-            });
-          }
-          _lastUsedStateType = stateProperty;
-          if (!$scope.legendGraph.hasOwnProperty('initStateId')) {
-            $scope.legendGraph.initStateId = stateProperty;
-          }
-        }
-      }
-      $scope.legendGraph.finalStateIds = [_lastUsedStateType];
-    });
-  };
-
-  $scope.DIFF_GRAPH_LINK_PROPERTY_MAPPING = {
-    'added': 'stroke: #1F7D1F; stroke-opacity: 0.8; marker-end: url(#arrowhead-green)',
-    'deleted': 'stroke: #B22222; stroke-opacity: 0.8; marker-end: url(#arrowhead-red)'
-  };
-
-  $scope.LEGEND_GRAPH_COLORS = {};
-  $scope.LEGEND_GRAPH_COLORS[NODE_TYPE_UNCHANGED] = COLOR_UNCHANGED;
-  $scope.LEGEND_GRAPH_COLORS[NODE_TYPE_ADDED] = COLOR_ADDED;
-  $scope.LEGEND_GRAPH_COLORS[NODE_TYPE_DELETED] = COLOR_DELETED;
-  $scope.LEGEND_GRAPH_COLORS[NODE_TYPE_CHANGED] = COLOR_CHANGED;
-  $scope.LEGEND_GRAPH_COLORS[NODE_TYPE_CHANGED_RENAMED] = COLOR_CHANGED;
-  $scope.LEGEND_GRAPH_COLORS[NODE_TYPE_RENAMED] = COLOR_RENAMED_UNCHANGED;
-
-  $scope.LEGEND_GRAPH_SECONDARY_LABELS = {};
-  $scope.LEGEND_GRAPH_SECONDARY_LABELS[NODE_TYPE_CHANGED_RENAMED] = '(was: Old name)';
-  $scope.LEGEND_GRAPH_SECONDARY_LABELS[NODE_TYPE_RENAMED] = '(was: Old name)';
-
-  $scope.LEGEND_GRAPH_LINK_PROPERTY_MAPPING = {
-    'hidden': 'stroke: none; marker-end: none;'
-  };
-
-  // Check if valid versions were selected
-  $scope.areCompareVersionsSelected = function() {
-    return (
-      $scope.compareVersions && $scope.versionArr.length == 2);
-  };
-
-  // Downloads the zip file for an exploration.
-  $scope.downloadExplorationWithVersion = function(versionNumber) {
-    // Note that this opens (and then immediately closes) a new tab. If we do
-    // this in the same tab, the beforeunload handler is triggered.
-    window.open($scope.explorationDownloadUrl + '?v=' + versionNumber, '&output_format=zip');
-  };
-
-  // Functions to show history state graph
-  $scope.showHistoryGraph = function() {
-    $scope.hideHistoryGraph = false;
-    $scope.hideCompareVersionsButton = true;
-  };
-
-  // Functions to show modal of history diff of a state
-  // stateId is the unique ID assigned to a state during calculation of state
-  // graph.
-  $scope.onClickStateInHistoryGraph = function(stateId) {
-    var oldStateName = undefined;
-    if (nodesData[stateId].newestStateName != nodesData[stateId].originalStateName) {
-      oldStateName = nodesData[stateId].originalStateName;
-    }
-    $scope.showStateDiffModal(nodesData[stateId].newestStateName,
-      oldStateName, nodesData[stateId].stateProperty);
-  };
-
-  // Shows a modal comparing changes on a state between 2 versions.
-  // stateName is the name of the state in the newer version.
-  // oldStateName is undefined if the name of the state is unchanged between
-  // the 2 versions, or the name of the state in the older version if the state
-  // name is changed.
-  // stateProperty is whether the state is added, changed, unchanged or deleted
-  $scope.showStateDiffModal = function(stateName, oldStateName, stateProperty) {
-    $modal.open({
-      templateUrl: 'modals/stateDiff',
-      backdrop: true,
-      windowClass: 'state-diff-modal',
-      resolve: {
-        stateName: function() {
-          return stateName;
-        },
-        oldStateName: function() {
-          return oldStateName;
-        },
-        stateProperty: function() {
-          return stateProperty;
-        },
-        compareVersionMetadata: function() {
-          return $scope.compareVersionMetadata;
-=======
+
         $scope.v1InitStateId = response.v1InitStateId;
 
         $scope.diffGraphData = {
@@ -702,7 +392,6 @@
           explorationId: function() {
             return $scope.explorationId;
           }
->>>>>>> 56071db6
         },
         controller: [
           '$scope', '$modalInstance', '$timeout', 'stateName', 'oldStateName',
