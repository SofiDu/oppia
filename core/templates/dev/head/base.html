{% macro warnings_and_loader() -%}
  <div ng-cloak>
    <div class="oppia-alert-blocks">
      <div ng-repeat="warning in (warningsData.warnings | limitTo:5) track by $index">
        <p class="alert alert-warning">
          <button type="button" class="close" ng-click="warningsData.deleteWarning($index)">&times;</button>
          <strong>Warning!</strong>
          <[warning]>
        </p>
      </div>
    </div>

    <div ng-show="loadingMessage" class="oppia-loading-fullpage">
      <div class="oppia-align-center">
        <span translate="<[loadingMessage]>"></span>
        <span class="oppia-loading-dot-one">.</span>
        <span class="oppia-loading-dot-two">.</span>
        <span class="oppia-loading-dot-three">.</span>
      </div>
    </div>
    <div ng-show="!loadingMessage">
      {% block content %}{% endblock %}

    </div>
  </div>
{%- endmacro %}

<!DOCTYPE html>
<html ng-app="oppia" ng-controller="Base" itemscope itemtype="http://schema.org/Organization">
  <head>
    <meta charset="UTF-8">
    <meta name="viewport" content="width=device-width, initial-scale=1.0, user-scalable=yes">

    <!-- Tiles for Internet Explorer. -->
    <meta name="application-name" content="{{SITE_NAME}}">
    <meta name="msapplication-TileColor" content="#ffffff">
    <meta name="msapplication-square70x70logo" content="{{DOMAIN_URL}}/images/logo/msapplication-tiny.png">
    <meta name="msapplication-square150x150logo" content="{{DOMAIN_URL}}/images/logo/msapplication-square.png">
    <meta name="msapplication-wide310x150logo" content="{{DOMAIN_URL}}/images/logo/msapplication-wide.png">
    <meta name="msapplication-square310x310logo" content="{{DOMAIN_URL}}/images/logo/msapplication-large.png">

    <!-- The itemprops are for G+ sharing. -->
    <meta itemprop="name" content="{{meta_name}}">
    <meta itemprop="description" content="{{meta_description}}">
    <!-- The og tags are for Facebook sharing. -->
    <meta property="og:title" content="{{meta_name}}">
    <meta property="og:site_name" content="Oppia">
    <meta property="og:url" content="{{FULL_URL}}">
    <meta property="og:description" content="{{meta_description}}">
    <meta property="og:type" content="article">
    <meta property="og:image" content="{{DOMAIN_URL}}/images/logo/288x288_logo_mint.png">

    <link rel="apple-touch-icon" href="/images/logo/favicon.png">
    <title itemprop="name" ng-bind="pageTitle">{% block subtitle %}{% endblock %} - {% block maintitle %}Oppia{% endblock %}</title>

    {% block header_css %}
      {% include 'header_css_libs.html' %}
    {% endblock header_css %}

    <script>
      var GLOBALS = {
        ADDITIONAL_ANGULAR_MODULES: [],
        csrf_token: JSON.parse('{{csrf_token|js_string}}'),
        DEV_MODE: JSON.parse('{{DEV_MODE|js_string}}'),
        NAV_MODE:
          {% if nav_mode %}
            JSON.parse('{{nav_mode|js_string}}'),
          {% else %}
            null,
          {% endif %}
        INVALID_NAME_CHARS: JSON.parse('{{INVALID_NAME_CHARS|js_string}}'),
        ACTIVITY_STATUS_PRIVATE: JSON.parse(
          '{{ACTIVITY_STATUS_PRIVATE|js_string}}'),
        ACTIVITY_STATUS_PUBLIC: JSON.parse(
          '{{ACTIVITY_STATUS_PUBLIC|js_string}}'),
        ACTIVITY_STATUS_PUBLICIZED: JSON.parse(
          '{{ACTIVITY_STATUS_PUBLICIZED|js_string}}'),
        ALL_LANGUAGE_CODES: JSON.parse(
          '{{ALL_LANGUAGE_CODES|js_string}}'),
        DEFAULT_LANGUAGE_CODE: JSON.parse(
          '{{DEFAULT_LANGUAGE_CODE|js_string}}'),
        RTE_COMPONENT_SPECS: JSON.parse('{{RTE_COMPONENT_SPECS|js_string}}'),
        /* A list of functions to be called when an exploration is completed. */
        POST_COMPLETION_HOOKS: [],
        SYSTEM_USERNAMES: JSON.parse('{{SYSTEM_USERNAMES|js_string}}'),
        userIsLoggedIn: JSON.parse('{{user_is_logged_in|js_string}}')
      };

      {% if additional_angular_modules %}
        GLOBALS.ADDITIONAL_ANGULAR_MODULES = JSON.parse('{{additional_angular_modules|js_string}}');
      {% endif %}
    </script>

    {% block header_js %}
      {% include 'header_js_libs.html' %}
    {% endblock header_js %}

    {{BEFORE_END_HEAD_TAG_HOOK}}
  </head>

  <body>
    {% if iframed %}
      {{ warnings_and_loader() }}
    {% else %}
      <div class="oppia-base-container" ng-class="{'oppia-sidebar-menu-open': sidebarIsShown, 'oppia-sidebar-menu-closed': !sidebarIsShown}">
        <div class="oppia-content-container">
          <div id="wrapper">
            <div class="oppia-main-body">

              <!-- Top navigation. -->
              <nav class="navbar navbar-default oppia-navbar oppia-prevent-selection" role="navigation">
                <div class="navbar-container">
                  <div class="navbar-header protractor-test-navbar-header pull-left">
                    <a ng-click="openSidebar()" class="navbar-brand oppia-navbar-menu oppia-transition-200">
                      <img src="/images/general/menu.png">
                    </a>
                    <a class="oppia-navbar-brand-name oppia-transition-200" href="/gallery" focus-on="<[LABEL_FOR_CLEARING_FOCUS]>">
                      <img src="/images/logo/288x128_logo_white.png" class="oppia-logo">
                    </a>
                    <!-- This is needed for the correct image to appear when an exploration is shared using G+. -->
                    <a style="display: none;">
                      <img src="/images/logo/288x128_logo_mint.png" itemprop="image">
                    </a>
                  </div>

                  {% if nav_mode != 'signup' %}
                    <div class="navbar-header pull-right">
                      <ul class="nav oppia-navbar-nav oppia-navbar-profile">
                        {% if username %}
                          <li class="dropdown pull-right">
                            <a class="dropdown-toggle oppia-navbar-profile-dropdown-toggle" data-toggle="dropdown" ng-mouseover="onMouseoverProfilePictureOrDropdown($event)" ng-mouseleave="onMouseoutProfilePictureOrDropdown($event)">
                              <div class="oppia-navbar-profile-picture-container" ng-cloak>
                                {% if profile_picture_data_url %}
                                  <img src="{{profile_picture_data_url}}" class="oppia-navbar-profile-picture img-circle">
                                {% else %}
                                  <img ng-if="profileDropdownIsActive" src="/images/avatar/user_mint_48px.png" class="oppia-navbar-profile-picture">
                                  <img ng-if="!profileDropdownIsActive" src="/images/avatar/user_white_48px.png" class="oppia-navbar-profile-picture">
                                {% endif %}
                                <span class="caret" style="margin-top: 10px;"></span>

                                <div class="oppia-navbar-dashboard-indicator ng-cloak" ng-if="numUnseenNotifications > 0">
                                  <span class="oppia-navbar-dashboard-indicator-text">
                                    <[numUnseenNotifications]>
                                  </span>
                                </div>

                                <div style="display: none;" class="oppia-user-email">
                                  {{user_email}}
                                </div>

                                {% if is_admin or is_moderator %}
                                  <div class="oppia-navbar-role-indicator">
                                    {% if is_admin %}
                                      <!-- "right: 4px;" is necessary here but not in moderator to prevent 'A' from appearing off-center because 'A' is slightly thinner than 'M' in this font -->
                                      <span class="oppia-navbar-role-text" style="right: 4px;">A</span>
                                    {% elif is_moderator %}
                                      <span class="oppia-navbar-role-text">M</span>
                                    {% endif %}
                                  </div>
                                {% endif %}
                              </div>
                            </a>

                            <ul class="dropdown-menu ng-cloak oppia-navbar-profile-dropdown" role="menu" ng-mouseover="onMouseoverProfilePictureOrDropdown($event)" ng-mouseleave="onMouseoutProfilePictureOrDropdown($event)" ng-show="profileDropdownIsActive">
                              <li>
                                <a ng-click="onMouseoutProfilePictureOrDropdown($event)" href="/profile/{{username}}">
                                  <strong>{{username}}</strong>
                                </a>
                              </li>
                              <hr class="oppia-top-right-menu-item-separator">
                              <li>
                                <a ng-click="onMouseoutProfilePictureOrDropdown($event)" href="/my_explorations">
                                  <span translate="I18N_TOPNAV_MY_EXPLORATIONS"></span>
                                </a>
                              </li>
                              <li>
                                <a href="/notifications_dashboard">
                                  <span translate="I18N_TOPNAV_NOTIFICATIONS"></span>
                                  <span ng-if="numUnseenNotifications > 0">
                                    (<[numUnseenNotifications]>)
                                  </span>
                                </a>
                              </li>
                              <li>
                                <a ng-click="onMouseoutProfilePictureOrDropdown($event)" href="/preferences">
                                  <span translate="I18N_TOPNAV_PREFERENCES"></span>
                                </a>
                              </li>

                              {% if is_moderator %}
                                <li>
                                  <a ng-click="onMouseoutProfilePictureOrDropdown($event)" href="/moderator" target="_blank">
                                    <span translate="I18N_TOPNAV_MODERATOR_PAGE"></span>
                                  </a>
                                </li>
                              {% endif %}
                              {% if is_super_admin %}
                                <li>
                                  <a ng-click="onMouseoutProfilePictureOrDropdown($event)" href="/admin" target="_blank">
                                    <span translate="I18N_TOPNAV_ADMIN_PAGE"></span>
                                  </a>
                                </li>
                              {% endif %}
                              <hr class="oppia-top-right-menu-item-separator">
                              <li>
                                <a ng-click="onMouseoutProfilePictureOrDropdown($event)" href="{{logout_url}}">
                                  <span translate="I18N_TOPNAV_LOGOUT"></span>
                                </a>
                              </li>
                            </ul>
                          </li>
                        {% else %}
                          <li class="dropdown oppia-clickable-dropdown pull-right">
                            <a href="{{login_url}}" class="oppia-navbar-profile-dropdown-toggle" style="font-size: 1em; padding-top: 17px;">
                              <span translate="I18N_TOPNAV_SIGN_IN"></span>
                              <span class="caret"></span>
                            </a>
                            <ul class="dropdown-menu oppia-navbar-profile-dropdown" role="menu" style="padding: 0;" ng-mouseover="onMouseoverDropdownMenu($event)" ng-mouseleave="onMouseoutDropdownMenu($event)">
                              <li>
                                <a href="{{login_url}}" style="padding: 0; width: 200px;">
                                  <img src="/images/signin/Red-signin-Long-base-44dp.png">
                                </a>
                              </li>
                            </ul>
                          </li>
                        {% endif %}
                      </ul>
                    </div>
                  {% endif %}

                  <div class="collapse navbar-collapse ng-cloak">
                    {% block navbar_breadcrumb %}
                    {% endblock navbar_breadcrumb %}

                    {% block local_top_nav_options %}
                    {% endblock %}
                  </div>
                </div>
                </div>
              </nav>

              <div class="oppia-top-of-page-padding">
              </div>

              {{ warnings_and_loader() }}
            </div>
            {% include 'side_nav.html' %}

          </div>
        </div>
      </div>

      {% include 'language_footer.html' %}
      {% if DEV_MODE %}
        <div class="oppia-dev-mode">
          Dev Mode
        </div>
      {% endif %}

      {% if SITE_FEEDBACK_FORM_URL %}
        <a href="{{SITE_FEEDBACK_FORM_URL}}" target="_blank"
           class="oppia-site-feedback oppia-transition-200">
          <i class="material-icons md-18" style="vertical-align: middle;">&#xE87F;</i>
            Site Feedback
          </i>
        </a>
      {% endif %}
    {% endif %}

    {% include 'directives.html' %}
    {% include 'forms/form_builder_templates.html' %}
    {% include 'footer_js_libs.html' %}
    {% include 'components/exploration_summary_tile_directive.html' %}
    {% include 'components/rating_display.html' %}

    <script>
      {{ include_js_file('app.js') }}
      {{ include_js_file('base.js') }}
      {{ include_js_file('directives.js') }}
      {{ include_js_file('filters.js') }}

      {{ include_js_file('forms/formBuilder.js') }}

      {{ include_js_file('services/activeInputData.js') }}
      {{ include_js_file('services/warningsData.js') }}
<<<<<<< HEAD
      {{ include_js_file('services/messengerService.js') }}
      {{ include_js_file('components/autocomplete.js') }}
      {{ include_js_file('components/visualizations.js') }}
      {{ include_js_file('base.js') }}
      {{ include_js_file('/expressions/evaluator.js') }}
      {{ include_js_file('/expressions/parser.js') }}
      {{ include_js_file('components/objectEditor.js') }}
      {{ include_js_file('i18n.js') }}
=======

      {{ include_js_file('components/ExplorationSummaryTileDirective.js') }}
      {{ include_js_file('components/ObjectEditorDirective.js') }}
      {{ include_js_file('components/RatingComputationService.js')}}
      {{ include_js_file('components/RatingDisplayDirective.js')}}
      {{ include_js_file('components/Select2DropdownDirective.js') }}

      {{ include_js_file('expressions/evaluator.js') }}
      {{ include_js_file('expressions/parser.js') }}

>>>>>>> 84421c88
      {{ OBJECT_EDITORS_JS }}
    </script>

    {% block footer_js %}
    {% endblock footer_js %}

    {{BEFORE_END_BODY_TAG_HOOK}}
  </body>
</html><|MERGE_RESOLUTION|>--- conflicted
+++ resolved
@@ -283,16 +283,8 @@
 
       {{ include_js_file('services/activeInputData.js') }}
       {{ include_js_file('services/warningsData.js') }}
-<<<<<<< HEAD
-      {{ include_js_file('services/messengerService.js') }}
-      {{ include_js_file('components/autocomplete.js') }}
-      {{ include_js_file('components/visualizations.js') }}
-      {{ include_js_file('base.js') }}
-      {{ include_js_file('/expressions/evaluator.js') }}
-      {{ include_js_file('/expressions/parser.js') }}
-      {{ include_js_file('components/objectEditor.js') }}
+
       {{ include_js_file('i18n.js') }}
-=======
 
       {{ include_js_file('components/ExplorationSummaryTileDirective.js') }}
       {{ include_js_file('components/ObjectEditorDirective.js') }}
@@ -303,7 +295,6 @@
       {{ include_js_file('expressions/evaluator.js') }}
       {{ include_js_file('expressions/parser.js') }}
 
->>>>>>> 84421c88
       {{ OBJECT_EDITORS_JS }}
     </script>
 
